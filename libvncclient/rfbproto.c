/*
 *  Copyright (C) 2000-2002 Constantin Kaplinsky.  All Rights Reserved.
 *  Copyright (C) 2000 Tridia Corporation.  All Rights Reserved.
 *  Copyright (C) 1999 AT&T Laboratories Cambridge.  All Rights Reserved.
 *
 *  This is free software; you can redistribute it and/or modify
 *  it under the terms of the GNU General Public License as published by
 *  the Free Software Foundation; either version 2 of the License, or
 *  (at your option) any later version.
 *
 *  This software is distributed in the hope that it will be useful,
 *  but WITHOUT ANY WARRANTY; without even the implied warranty of
 *  MERCHANTABILITY or FITNESS FOR A PARTICULAR PURPOSE.  See the
 *  GNU General Public License for more details.
 *
 *  You should have received a copy of the GNU General Public License
 *  along with this software; if not, write to the Free Software
 *  Foundation, Inc., 59 Temple Place - Suite 330, Boston, MA  02111-1307,
 *  USA.
 */

/*
 * rfbproto.c - functions to deal with client side of RFB protocol.
 */

#ifdef __STRICT_ANSI__
#define _BSD_SOURCE
#define _POSIX_SOURCE
#define _XOPEN_SOURCE 600
#endif
#ifndef WIN32
#include <unistd.h>
#include <sys/types.h>
#include <sys/stat.h>
#include <pwd.h>
#endif
#include <errno.h>
#include <rfb/rfbclient.h>
#ifdef WIN32
#undef SOCKET
#undef socklen_t
#endif
#ifdef LIBVNCSERVER_HAVE_LIBZ
#include <zlib.h>
#ifdef __CHECKER__
#undef Z_NULL
#define Z_NULL NULL
#endif
#endif
#ifdef LIBVNCSERVER_HAVE_LIBJPEG
#ifdef _RPCNDR_H /* This Windows header typedefs 'boolean', jpeglib has to know */
#define HAVE_BOOLEAN
#endif
#include <jpeglib.h>
#endif

#ifndef _MSC_VER
/* Strings.h is not available in MSVC */
#include <strings.h>
#endif

#include <stdarg.h>
#include <time.h>

#ifdef LIBVNCSERVER_WITH_CLIENT_GCRYPT
#include <gcrypt.h>
#endif

#include "minilzo.h"
#include "tls.h"

#ifdef _MSC_VER
#  define snprintf _snprintf /* MSVC went straight to the underscored syntax */
#endif

/*
 * rfbClientLog prints a time-stamped message to the log file (stderr).
 */

rfbBool rfbEnableClientLogging=TRUE;

static void
rfbDefaultClientLog(const char *format, ...)
{
    va_list args;
    char buf[256];
    time_t log_clock;

    if(!rfbEnableClientLogging)
      return;

    va_start(args, format);

    time(&log_clock);
    strftime(buf, 255, "%d/%m/%Y %X ", localtime(&log_clock));
    fprintf(stderr, "%s", buf);

    vfprintf(stderr, format, args);
    fflush(stderr);

    va_end(args);
}

rfbClientLogProc rfbClientLog=rfbDefaultClientLog;
rfbClientLogProc rfbClientErr=rfbDefaultClientLog;

/* extensions */

rfbClientProtocolExtension* rfbClientExtensions = NULL;

void rfbClientRegisterExtension(rfbClientProtocolExtension* e)
{
	e->next = rfbClientExtensions;
	rfbClientExtensions = e;
}

/* client data */

void rfbClientSetClientData(rfbClient* client, void* tag, void* data)
{
	rfbClientData* clientData = client->clientData;

	while(clientData && clientData->tag != tag)
		clientData = clientData->next;
	if(clientData == NULL) {
		clientData = calloc(sizeof(rfbClientData), 1);
		clientData->next = client->clientData;
		client->clientData = clientData;
		clientData->tag = tag;
	}

	clientData->data = data;
}

void* rfbClientGetClientData(rfbClient* client, void* tag)
{
	rfbClientData* clientData = client->clientData;

	while(clientData) {
		if(clientData->tag == tag)
			return clientData->data;
		clientData = clientData->next;
	}

	return NULL;
}

<<<<<<< HEAD
/* messages */

static rfbBool CheckRect(rfbClient* client, int x, int y, int w, int h) {
  return x + w <= client->width && y + h <= client->height;
}

static void FillRectangle(rfbClient* client, int x, int y, int w, int h, uint32_t colour) {
  int i,j;

  if (client->frameBuffer == NULL) {
      return;
  }

  if (!CheckRect(client, x, y, w, h)) {
    rfbClientLog("Rect out of bounds: %dx%d at (%d, %d)\n", x, y, w, h);
    return;
  }

#define FILL_RECT(BPP) \
    for(j=y*client->width;j<(y+h)*client->width;j+=client->width) \
      for(i=x;i<x+w;i++) \
	((uint##BPP##_t*)client->frameBuffer)[j+i]=colour;

  switch(client->format.bitsPerPixel) {
  case  8: FILL_RECT(8);  break;
  case 16: FILL_RECT(16); break;
  case 32: FILL_RECT(32); break;
  default:
    rfbClientLog("Unsupported bitsPerPixel: %d\n",client->format.bitsPerPixel);
  }
}

static void CopyRectangle(rfbClient* client, uint8_t* buffer, int x, int y, int w, int h) {
  int j;

  if (client->frameBuffer == NULL) {
      return;
  }

  if (!CheckRect(client, x, y, w, h)) {
    rfbClientLog("Rect out of bounds: %dx%d at (%d, %d)\n", x, y, w, h);
    return;
  }

#define COPY_RECT(BPP) \
  { \
    int rs = w * BPP / 8, rs2 = client->width * BPP / 8; \
    for (j = ((x * (BPP / 8)) + (y * rs2)); j < (y + h) * rs2; j += rs2) { \
      memcpy(client->frameBuffer + j, buffer, rs); \
      buffer += rs; \
    } \
  }

  switch(client->format.bitsPerPixel) {
  case  8: COPY_RECT(8);  break;
  case 16: COPY_RECT(16); break;
  case 32: COPY_RECT(32); break;
  default:
    rfbClientLog("Unsupported bitsPerPixel: %d\n",client->format.bitsPerPixel);
  }
}

/* TODO: test */
static void CopyRectangleFromRectangle(rfbClient* client, int src_x, int src_y, int w, int h, int dest_x, int dest_y) {
  int i,j;

  if (client->frameBuffer == NULL) {
      return;
  }

  if (!CheckRect(client, src_x, src_y, w, h)) {
    rfbClientLog("Source rect out of bounds: %dx%d at (%d, %d)\n", src_x, src_y, w, h);
    return;
  }

  if (!CheckRect(client, dest_x, dest_y, w, h)) {
    rfbClientLog("Dest rect out of bounds: %dx%d at (%d, %d)\n", dest_x, dest_y, w, h);
    return;
  }

#define COPY_RECT_FROM_RECT(BPP) \
  { \
    uint##BPP##_t* _buffer=((uint##BPP##_t*)client->frameBuffer)+(src_y-dest_y)*client->width+src_x-dest_x; \
    if (dest_y < src_y) { \
      for(j = dest_y*client->width; j < (dest_y+h)*client->width; j += client->width) { \
        if (dest_x < src_x) { \
          for(i = dest_x; i < dest_x+w; i++) { \
            ((uint##BPP##_t*)client->frameBuffer)[j+i]=_buffer[j+i]; \
          } \
        } else { \
          for(i = dest_x+w-1; i >= dest_x; i--) { \
            ((uint##BPP##_t*)client->frameBuffer)[j+i]=_buffer[j+i]; \
          } \
        } \
      } \
    } else { \
      for(j = (dest_y+h-1)*client->width; j >= dest_y*client->width; j-=client->width) { \
        if (dest_x < src_x) { \
          for(i = dest_x; i < dest_x+w; i++) { \
            ((uint##BPP##_t*)client->frameBuffer)[j+i]=_buffer[j+i]; \
          } \
        } else { \
          for(i = dest_x+w-1; i >= dest_x; i--) { \
            ((uint##BPP##_t*)client->frameBuffer)[j+i]=_buffer[j+i]; \
          } \
        } \
      } \
    } \
  }

  switch(client->format.bitsPerPixel) {
  case  8: COPY_RECT_FROM_RECT(8);  break;
  case 16: COPY_RECT_FROM_RECT(16); break;
  case 32: COPY_RECT_FROM_RECT(32); break;
  default:
    rfbClientLog("Unsupported bitsPerPixel: %d\n",client->format.bitsPerPixel);
  }
}

=======
>>>>>>> a01a18df
static rfbBool HandleRRE8(rfbClient* client, int rx, int ry, int rw, int rh);
static rfbBool HandleRRE16(rfbClient* client, int rx, int ry, int rw, int rh);
static rfbBool HandleRRE32(rfbClient* client, int rx, int ry, int rw, int rh);
static rfbBool HandleCoRRE8(rfbClient* client, int rx, int ry, int rw, int rh);
static rfbBool HandleCoRRE16(rfbClient* client, int rx, int ry, int rw, int rh);
static rfbBool HandleCoRRE32(rfbClient* client, int rx, int ry, int rw, int rh);
static rfbBool HandleHextile8(rfbClient* client, int rx, int ry, int rw, int rh);
static rfbBool HandleHextile16(rfbClient* client, int rx, int ry, int rw, int rh);
static rfbBool HandleHextile32(rfbClient* client, int rx, int ry, int rw, int rh);
static rfbBool HandleUltra8(rfbClient* client, int rx, int ry, int rw, int rh);
static rfbBool HandleUltra16(rfbClient* client, int rx, int ry, int rw, int rh);
static rfbBool HandleUltra32(rfbClient* client, int rx, int ry, int rw, int rh);
static rfbBool HandleUltraZip8(rfbClient* client, int rx, int ry, int rw, int rh);
static rfbBool HandleUltraZip16(rfbClient* client, int rx, int ry, int rw, int rh);
static rfbBool HandleUltraZip32(rfbClient* client, int rx, int ry, int rw, int rh);
#ifdef LIBVNCSERVER_HAVE_LIBZ
static rfbBool HandleZlib8(rfbClient* client, int rx, int ry, int rw, int rh);
static rfbBool HandleZlib16(rfbClient* client, int rx, int ry, int rw, int rh);
static rfbBool HandleZlib32(rfbClient* client, int rx, int ry, int rw, int rh);
#ifdef LIBVNCSERVER_HAVE_LIBJPEG
static rfbBool HandleTight8(rfbClient* client, int rx, int ry, int rw, int rh);
static rfbBool HandleTight16(rfbClient* client, int rx, int ry, int rw, int rh);
static rfbBool HandleTight32(rfbClient* client, int rx, int ry, int rw, int rh);

static long ReadCompactLen (rfbClient* client);

static void JpegInitSource(j_decompress_ptr cinfo);
static boolean JpegFillInputBuffer(j_decompress_ptr cinfo);
static void JpegSkipInputData(j_decompress_ptr cinfo, long num_bytes);
static void JpegTermSource(j_decompress_ptr cinfo);
static void JpegSetSrcManager(j_decompress_ptr cinfo, uint8_t *compressedData,
                              int compressedLen);
#endif
static rfbBool HandleZRLE8(rfbClient* client, int rx, int ry, int rw, int rh);
static rfbBool HandleZRLE15(rfbClient* client, int rx, int ry, int rw, int rh);
static rfbBool HandleZRLE16(rfbClient* client, int rx, int ry, int rw, int rh);
static rfbBool HandleZRLE24(rfbClient* client, int rx, int ry, int rw, int rh);
static rfbBool HandleZRLE24Up(rfbClient* client, int rx, int ry, int rw, int rh);
static rfbBool HandleZRLE24Down(rfbClient* client, int rx, int ry, int rw, int rh);
static rfbBool HandleZRLE32(rfbClient* client, int rx, int ry, int rw, int rh);
#endif

/*
 * Server Capability Functions
 */
rfbBool
SupportsClient2Server(rfbClient* client, int messageType)
{
    return (client->supportedMessages.client2server[((messageType & 0xFF)/8)] & (1<<(messageType % 8)) ? TRUE : FALSE);
}

rfbBool
SupportsServer2Client(rfbClient* client, int messageType)
{
    return (client->supportedMessages.server2client[((messageType & 0xFF)/8)] & (1<<(messageType % 8)) ? TRUE : FALSE);
}

void
SetClient2Server(rfbClient* client, int messageType)
{
  client->supportedMessages.client2server[((messageType & 0xFF)/8)] |= (1<<(messageType % 8));
}

void
SetServer2Client(rfbClient* client, int messageType)
{
  client->supportedMessages.server2client[((messageType & 0xFF)/8)] |= (1<<(messageType % 8));
}

void
ClearClient2Server(rfbClient* client, int messageType)
{
  client->supportedMessages.client2server[((messageType & 0xFF)/8)] &= (!(1<<(messageType % 8)));
}

void
ClearServer2Client(rfbClient* client, int messageType)
{
  client->supportedMessages.server2client[((messageType & 0xFF)/8)] &= (!(1<<(messageType % 8)));
}


void
DefaultSupportedMessages(rfbClient* client)
{
    memset((char *)&client->supportedMessages,0,sizeof(client->supportedMessages));

    /* Default client supported messages (universal RFB 3.3 protocol) */
    SetClient2Server(client, rfbSetPixelFormat);
    /* SetClient2Server(client, rfbFixColourMapEntries); Not currently supported */
    SetClient2Server(client, rfbSetEncodings);
    SetClient2Server(client, rfbFramebufferUpdateRequest);
    SetClient2Server(client, rfbKeyEvent);
    SetClient2Server(client, rfbPointerEvent);
    SetClient2Server(client, rfbClientCutText);
    /* technically, we only care what we can *send* to the server
     * but, we set Server2Client Just in case it ever becomes useful
     */
    SetServer2Client(client, rfbFramebufferUpdate);
    SetServer2Client(client, rfbSetColourMapEntries);
    SetServer2Client(client, rfbBell);
    SetServer2Client(client, rfbServerCutText);
}

void
DefaultSupportedMessagesUltraVNC(rfbClient* client)
{
    DefaultSupportedMessages(client);
    SetClient2Server(client, rfbFileTransfer);
    SetClient2Server(client, rfbSetScale);
    SetClient2Server(client, rfbSetServerInput);
    SetClient2Server(client, rfbSetSW);
    SetClient2Server(client, rfbTextChat);
    SetClient2Server(client, rfbPalmVNCSetScaleFactor);
    /* technically, we only care what we can *send* to the server */
    SetServer2Client(client, rfbResizeFrameBuffer);
    SetServer2Client(client, rfbPalmVNCReSizeFrameBuffer);
    SetServer2Client(client, rfbFileTransfer);
    SetServer2Client(client, rfbTextChat);
}


void
DefaultSupportedMessagesTightVNC(rfbClient* client)
{
    DefaultSupportedMessages(client);
    SetClient2Server(client, rfbFileTransfer);
    SetClient2Server(client, rfbSetServerInput);
    SetClient2Server(client, rfbSetSW);
    /* SetClient2Server(client, rfbTextChat); */
    /* technically, we only care what we can *send* to the server */
    SetServer2Client(client, rfbFileTransfer);
    SetServer2Client(client, rfbTextChat);
}

#ifndef WIN32
static rfbBool
IsUnixSocket(const char *name)
{
  struct stat sb;
  if(stat(name, &sb) == 0 && (sb.st_mode & S_IFMT) == S_IFSOCK)
    return TRUE;
  return FALSE;
}
#endif

/*
 * ConnectToRFBServer.
 */

rfbBool
ConnectToRFBServer(rfbClient* client,const char *hostname, int port)
{
  if (client->serverPort==-1) {
    /* serverHost is a file recorded by vncrec. */
    const char* magic="vncLog0.0";
    char buffer[10];
    rfbVNCRec* rec = (rfbVNCRec*)malloc(sizeof(rfbVNCRec));
    client->vncRec = rec;

    rec->file = fopen(client->serverHost,"rb");
    rec->tv.tv_sec = 0;
    rec->readTimestamp = FALSE;
    rec->doNotSleep = FALSE;
    
    if (!rec->file) {
      rfbClientLog("Could not open %s.\n",client->serverHost);
      return FALSE;
    }
    setbuf(rec->file,NULL);

    if (fread(buffer,1,strlen(magic),rec->file) != strlen(magic) || strncmp(buffer,magic,strlen(magic))) {
      rfbClientLog("File %s was not recorded by vncrec.\n",client->serverHost);
      fclose(rec->file);
      return FALSE;
    }
    client->sock = -1;
    return TRUE;
  }

#ifndef WIN32
  if(IsUnixSocket(hostname))
    /* serverHost is a UNIX socket. */
    client->sock = ConnectClientToUnixSock(hostname);
  else
#endif
  {
#ifdef LIBVNCSERVER_IPv6
    client->sock = ConnectClientToTcpAddr6(hostname, port);
    if (client->sock == -1)
#endif
    {
      unsigned int host;

      /* serverHost is a hostname */
      if (!StringToIPAddr(hostname, &host)) {
        rfbClientLog("Couldn't convert '%s' to host address\n", hostname);
        return FALSE;
      }
      client->sock = ConnectClientToTcpAddr(host, port);
    }
  }

  if (client->sock < 0) {
    rfbClientLog("Unable to connect to VNC server\n");
    return FALSE;
  }

  if(client->QoS_DSCP && !SetDSCP(client->sock, client->QoS_DSCP))
     return FALSE;

  return SetNonBlocking(client->sock);
}

/*
 * ConnectToRFBRepeater.
 */

rfbBool ConnectToRFBRepeater(rfbClient* client,const char *repeaterHost, int repeaterPort, const char *destHost, int destPort)
{
  rfbProtocolVersionMsg pv;
  int major,minor;
  char tmphost[250];

#ifdef LIBVNCSERVER_IPv6
  client->sock = ConnectClientToTcpAddr6(repeaterHost, repeaterPort);
  if (client->sock == -1)
#endif
  {
    unsigned int host;
    if (!StringToIPAddr(repeaterHost, &host)) {
      rfbClientLog("Couldn't convert '%s' to host address\n", repeaterHost);
      return FALSE;
    }

    client->sock = ConnectClientToTcpAddr(host, repeaterPort);
  }

  if (client->sock < 0) {
    rfbClientLog("Unable to connect to VNC repeater\n");
    return FALSE;
  }

  if (!SetNonBlocking(client->sock))
    return FALSE;

  if (!ReadFromRFBServer(client, pv, sz_rfbProtocolVersionMsg))
    return FALSE;
  pv[sz_rfbProtocolVersionMsg] = 0;

  /* UltraVNC repeater always report version 000.000 to identify itself */
  if (sscanf(pv,rfbProtocolVersionFormat,&major,&minor) != 2 || major != 0 || minor != 0) {
    rfbClientLog("Not a valid VNC repeater (%s)\n",pv);
    return FALSE;
  }

  rfbClientLog("Connected to VNC repeater, using protocol version %d.%d\n", major, minor);

  snprintf(tmphost, sizeof(tmphost), "%s:%d", destHost, destPort);
  if (!WriteToRFBServer(client, tmphost, sizeof(tmphost)))
    return FALSE;

  return TRUE;
}

extern void rfbClientEncryptBytes(unsigned char* bytes, char* passwd);
extern void rfbClientEncryptBytes2(unsigned char *where, const int length, unsigned char *key);

rfbBool
rfbHandleAuthResult(rfbClient* client)
{
    uint32_t authResult=0, reasonLen=0;
    char *reason=NULL;

    if (!ReadFromRFBServer(client, (char *)&authResult, 4)) return FALSE;

    authResult = rfbClientSwap32IfLE(authResult);

    switch (authResult) {
    case rfbVncAuthOK:
      rfbClientLog("VNC authentication succeeded\n");
      return TRUE;
      break;
    case rfbVncAuthFailed:
      if (client->major==3 && client->minor>7)
      {
        /* we have an error following */
        if (!ReadFromRFBServer(client, (char *)&reasonLen, 4)) return FALSE;
        reasonLen = rfbClientSwap32IfLE(reasonLen);
        reason = malloc(reasonLen+1);
        if (!ReadFromRFBServer(client, reason, reasonLen)) { free(reason); return FALSE; }
        reason[reasonLen]=0;
        rfbClientLog("VNC connection failed: %s\n",reason);
        free(reason);
        return FALSE;
      }
      rfbClientLog("VNC authentication failed\n");
      return FALSE;
    case rfbVncAuthTooMany:
      rfbClientLog("VNC authentication failed - too many tries\n");
      return FALSE;
    }

    rfbClientLog("Unknown VNC authentication result: %d\n",
                 (int)authResult);
    return FALSE;
}

static void
ReadReason(rfbClient* client)
{
    uint32_t reasonLen;
    char *reason;

    /* we have an error following */
    if (!ReadFromRFBServer(client, (char *)&reasonLen, 4)) return;
    reasonLen = rfbClientSwap32IfLE(reasonLen);
    reason = malloc(reasonLen+1);
    if (!ReadFromRFBServer(client, reason, reasonLen)) { free(reason); return; }
    reason[reasonLen]=0;
    rfbClientLog("VNC connection failed: %s\n",reason);
    free(reason);
}

static rfbBool
ReadSupportedSecurityType(rfbClient* client, uint32_t *result, rfbBool subAuth)
{
    uint8_t count=0;
    uint8_t loop=0;
    uint8_t flag=0;
    uint8_t tAuth[256];
    char buf1[500],buf2[10];
    uint32_t authScheme;

    if (!ReadFromRFBServer(client, (char *)&count, 1)) return FALSE;

    if (count==0)
    {
        rfbClientLog("List of security types is ZERO, expecting an error to follow\n");
        ReadReason(client);
        return FALSE;
    }

    rfbClientLog("We have %d security types to read\n", count);
    authScheme=0;
    /* now, we have a list of available security types to read ( uint8_t[] ) */
    for (loop=0;loop<count;loop++)
    {
        if (!ReadFromRFBServer(client, (char *)&tAuth[loop], 1)) return FALSE;
        rfbClientLog("%d) Received security type %d\n", loop, tAuth[loop]);
        if (flag) continue;
        if (tAuth[loop]==rfbVncAuth || tAuth[loop]==rfbNoAuth ||
#if defined(LIBVNCSERVER_HAVE_GNUTLS) || defined(LIBVNCSERVER_HAVE_LIBSSL)
            tAuth[loop]==rfbVeNCrypt ||
#endif
            (tAuth[loop]==rfbARD && client->GetCredential) ||
            (!subAuth && (tAuth[loop]==rfbTLS || (tAuth[loop]==rfbVeNCrypt && client->GetCredential))))
        {
            if (!subAuth && client->clientAuthSchemes)
            {
                int i;
                for (i=0;client->clientAuthSchemes[i];i++)
                {
                    if (client->clientAuthSchemes[i]==(uint32_t)tAuth[loop])
                    {
                        flag++;
                        authScheme=tAuth[loop];
                        break;
                    }
                }
            }
            else
            {
                flag++;
                authScheme=tAuth[loop];
            }
            if (flag)
            {
                rfbClientLog("Selecting security type %d (%d/%d in the list)\n", authScheme, loop, count);
                /* send back a single byte indicating which security type to use */
                if (!WriteToRFBServer(client, (char *)&tAuth[loop], 1)) return FALSE;
            }
        }
    }
    if (authScheme==0)
    {
        memset(buf1, 0, sizeof(buf1));
        for (loop=0;loop<count;loop++)
        {
            if (strlen(buf1)>=sizeof(buf1)-1) break;
            snprintf(buf2, sizeof(buf2), (loop>0 ? ", %d" : "%d"), (int)tAuth[loop]);
            strncat(buf1, buf2, sizeof(buf1)-strlen(buf1)-1);
        }
        rfbClientLog("Unknown authentication scheme from VNC server: %s\n",
               buf1);
        return FALSE;
    }
    *result = authScheme;
    return TRUE;
}

static rfbBool
HandleVncAuth(rfbClient *client)
{
    uint8_t challenge[CHALLENGESIZE];
    char *passwd=NULL;
    int i;

    if (!ReadFromRFBServer(client, (char *)challenge, CHALLENGESIZE)) return FALSE;

    if (client->serverPort!=-1) { /* if not playing a vncrec file */
      if (client->GetPassword)
        passwd = client->GetPassword(client);

      if ((!passwd) || (strlen(passwd) == 0)) {
        rfbClientLog("Reading password failed\n");
        return FALSE;
      }
      if (strlen(passwd) > 8) {
        passwd[8] = '\0';
      }

      rfbClientEncryptBytes(challenge, passwd);

      /* Lose the password from memory */
      for (i = strlen(passwd); i >= 0; i--) {
        passwd[i] = '\0';
      }
      free(passwd);

      if (!WriteToRFBServer(client, (char *)challenge, CHALLENGESIZE)) return FALSE;
    }

    /* Handle the SecurityResult message */
    if (!rfbHandleAuthResult(client)) return FALSE;

    return TRUE;
}

static void
FreeUserCredential(rfbCredential *cred)
{
  if (cred->userCredential.username) free(cred->userCredential.username);
  if (cred->userCredential.password) free(cred->userCredential.password);
  free(cred);
}

static rfbBool
HandlePlainAuth(rfbClient *client)
{
  uint32_t ulen, ulensw;
  uint32_t plen, plensw;
  rfbCredential *cred;

  if (!client->GetCredential)
  {
    rfbClientLog("GetCredential callback is not set.\n");
    return FALSE;
  }
  cred = client->GetCredential(client, rfbCredentialTypeUser);
  if (!cred)
  {
    rfbClientLog("Reading credential failed\n");
    return FALSE;
  }

  ulen = (cred->userCredential.username ? strlen(cred->userCredential.username) : 0);
  ulensw = rfbClientSwap32IfLE(ulen);
  plen = (cred->userCredential.password ? strlen(cred->userCredential.password) : 0);
  plensw = rfbClientSwap32IfLE(plen);
  if (!WriteToRFBServer(client, (char *)&ulensw, 4) ||
      !WriteToRFBServer(client, (char *)&plensw, 4))
  {
    FreeUserCredential(cred);
    return FALSE;
  }
  if (ulen > 0)
  {
    if (!WriteToRFBServer(client, cred->userCredential.username, ulen))
    {
      FreeUserCredential(cred);
      return FALSE;
    }
  }
  if (plen > 0)
  {
    if (!WriteToRFBServer(client, cred->userCredential.password, plen))
    {
      FreeUserCredential(cred);
      return FALSE;
    }
  }

  FreeUserCredential(cred);

  /* Handle the SecurityResult message */
  if (!rfbHandleAuthResult(client)) return FALSE;

  return TRUE;
}

/* Simple 64bit big integer arithmetic implementation */
/* (x + y) % m, works even if (x + y) > 64bit */
#define rfbAddM64(x,y,m) ((x+y)%m+(x+y<x?(((uint64_t)-1)%m+1)%m:0))
/* (x * y) % m */
static uint64_t
rfbMulM64(uint64_t x, uint64_t y, uint64_t m)
{
  uint64_t r;
  for(r=0;x>0;x>>=1)
  {
    if (x&1) r=rfbAddM64(r,y,m);
    y=rfbAddM64(y,y,m);
  }
  return r;
}
/* (x ^ y) % m */
static uint64_t
rfbPowM64(uint64_t b, uint64_t e, uint64_t m)
{
  uint64_t r;
  for(r=1;e>0;e>>=1)
  {
    if(e&1) r=rfbMulM64(r,b,m);
    b=rfbMulM64(b,b,m);
  }
  return r;
}

static rfbBool
HandleMSLogonAuth(rfbClient *client)
{
  uint64_t gen, mod, resp, priv, pub, key;
  uint8_t username[256], password[64];
  rfbCredential *cred;

  if (!ReadFromRFBServer(client, (char *)&gen, 8)) return FALSE;
  if (!ReadFromRFBServer(client, (char *)&mod, 8)) return FALSE;
  if (!ReadFromRFBServer(client, (char *)&resp, 8)) return FALSE;
  gen = rfbClientSwap64IfLE(gen);
  mod = rfbClientSwap64IfLE(mod);
  resp = rfbClientSwap64IfLE(resp);

  if (!client->GetCredential)
  {
    rfbClientLog("GetCredential callback is not set.\n");
    return FALSE;
  }
  rfbClientLog("WARNING! MSLogon security type has very low password encryption! "\
    "Use it only with SSH tunnel or trusted network.\n");
  cred = client->GetCredential(client, rfbCredentialTypeUser);
  if (!cred)
  {
    rfbClientLog("Reading credential failed\n");
    return FALSE;
  }

  memset(username, 0, sizeof(username));
  strncpy((char *)username, cred->userCredential.username, sizeof(username));
  memset(password, 0, sizeof(password));
  strncpy((char *)password, cred->userCredential.password, sizeof(password));
  FreeUserCredential(cred);

  srand(time(NULL));
  priv = ((uint64_t)rand())<<32;
  priv |= (uint64_t)rand();

  pub = rfbPowM64(gen, priv, mod);
  key = rfbPowM64(resp, priv, mod);
  pub = rfbClientSwap64IfLE(pub);
  key = rfbClientSwap64IfLE(key);

  rfbClientEncryptBytes2(username, sizeof(username), (unsigned char *)&key);
  rfbClientEncryptBytes2(password, sizeof(password), (unsigned char *)&key);

  if (!WriteToRFBServer(client, (char *)&pub, 8)) return FALSE;
  if (!WriteToRFBServer(client, (char *)username, sizeof(username))) return FALSE;
  if (!WriteToRFBServer(client, (char *)password, sizeof(password))) return FALSE;

  /* Handle the SecurityResult message */
  if (!rfbHandleAuthResult(client)) return FALSE;

  return TRUE;
}

#ifdef LIBVNCSERVER_WITH_CLIENT_GCRYPT
static rfbBool
rfbMpiToBytes(const gcry_mpi_t value, uint8_t *result, size_t size)
{
  gcry_error_t error;
  size_t len;
  int i;

  error = gcry_mpi_print(GCRYMPI_FMT_USG, result, size, &len, value);
  if (gcry_err_code(error) != GPG_ERR_NO_ERROR)
  {
    rfbClientLog("gcry_mpi_print error: %s\n", gcry_strerror(error));
    return FALSE;
  }
  for (i=size-1;i>(int)size-1-(int)len;--i)
    result[i] = result[i-size+len];
  for (;i>=0;--i)
    result[i] = 0;
  return TRUE;
}

static rfbBool
HandleARDAuth(rfbClient *client)
{
  uint8_t gen[2], len[2];
  size_t keylen;
  uint8_t *mod = NULL, *resp, *pub, *key, *shared;
  gcry_mpi_t genmpi = NULL, modmpi = NULL, respmpi = NULL;
  gcry_mpi_t privmpi = NULL, pubmpi = NULL, keympi = NULL;
  gcry_md_hd_t md5 = NULL;
  gcry_cipher_hd_t aes = NULL;
  gcry_error_t error;
  uint8_t userpass[128], ciphertext[128];
  int passwordLen, usernameLen;
  rfbCredential *cred = NULL;
  rfbBool result = FALSE;

  if (!gcry_control(GCRYCTL_INITIALIZATION_FINISHED_P))
  {
    /* Application did not initialize gcrypt, so we should */
    if (!gcry_check_version(GCRYPT_VERSION))
    {
      /* Older version of libgcrypt is installed on system than compiled against */
      rfbClientLog("libgcrypt version mismatch.\n");
    }
  }

  while (1)
  {
    if (!ReadFromRFBServer(client, (char *)gen, 2))
      break;
    if (!ReadFromRFBServer(client, (char *)len, 2))
      break;

    if (!client->GetCredential)
    {
      rfbClientLog("GetCredential callback is not set.\n");
      break;
    }
    cred = client->GetCredential(client, rfbCredentialTypeUser);
    if (!cred)
    {
      rfbClientLog("Reading credential failed\n");
      break;
    }

    keylen = 256*len[0]+len[1];
    mod = (uint8_t*)malloc(keylen*4);
    if (!mod)
    {
      rfbClientLog("malloc out of memory\n");
      break;
    }
    resp = mod+keylen;
    pub = resp+keylen;
    key = pub+keylen;

    if (!ReadFromRFBServer(client, (char *)mod, keylen))
      break;
    if (!ReadFromRFBServer(client, (char *)resp, keylen))
      break;

    error = gcry_mpi_scan(&genmpi, GCRYMPI_FMT_USG, gen, 2, NULL);
    if (gcry_err_code(error) != GPG_ERR_NO_ERROR)
    {
      rfbClientLog("gcry_mpi_scan error: %s\n", gcry_strerror(error));
      break;
    }
    error = gcry_mpi_scan(&modmpi, GCRYMPI_FMT_USG, mod, keylen, NULL);
    if (gcry_err_code(error) != GPG_ERR_NO_ERROR)
    {
      rfbClientLog("gcry_mpi_scan error: %s\n", gcry_strerror(error));
      break;
    }
    error = gcry_mpi_scan(&respmpi, GCRYMPI_FMT_USG, resp, keylen, NULL);
    if (gcry_err_code(error) != GPG_ERR_NO_ERROR)
    {
      rfbClientLog("gcry_mpi_scan error: %s\n", gcry_strerror(error));
      break;
    }

    privmpi = gcry_mpi_new(keylen);
    if (!privmpi)
    {
      rfbClientLog("gcry_mpi_new out of memory\n");
      break;
    }
    gcry_mpi_randomize(privmpi, (keylen/8)*8, GCRY_STRONG_RANDOM);

    pubmpi = gcry_mpi_new(keylen);
    if (!pubmpi)
    {
      rfbClientLog("gcry_mpi_new out of memory\n");
      break;
    }
    gcry_mpi_powm(pubmpi, genmpi, privmpi, modmpi);

    keympi = gcry_mpi_new(keylen);
    if (!keympi)
    {
      rfbClientLog("gcry_mpi_new out of memory\n");
      break;
    }
    gcry_mpi_powm(keympi, respmpi, privmpi, modmpi);

    if (!rfbMpiToBytes(pubmpi, pub, keylen))
      break;
    if (!rfbMpiToBytes(keympi, key, keylen))
      break;

    error = gcry_md_open(&md5, GCRY_MD_MD5, 0);
    if (gcry_err_code(error) != GPG_ERR_NO_ERROR)
    {
      rfbClientLog("gcry_md_open error: %s\n", gcry_strerror(error));
      break;
    }
    gcry_md_write(md5, key, keylen);
    error = gcry_md_final(md5);
    if (gcry_err_code(error) != GPG_ERR_NO_ERROR)
    {
      rfbClientLog("gcry_md_final error: %s\n", gcry_strerror(error));
      break;
    }
    shared = gcry_md_read(md5, GCRY_MD_MD5);

    passwordLen = strlen(cred->userCredential.password)+1;
    usernameLen = strlen(cred->userCredential.username)+1;
    if (passwordLen > sizeof(userpass)/2)
      passwordLen = sizeof(userpass)/2;
    if (usernameLen > sizeof(userpass)/2)
      usernameLen = sizeof(userpass)/2;

    gcry_randomize(userpass, sizeof(userpass), GCRY_STRONG_RANDOM);
    memcpy(userpass, cred->userCredential.username, usernameLen);
    memcpy(userpass+sizeof(userpass)/2, cred->userCredential.password, passwordLen);

    error = gcry_cipher_open(&aes, GCRY_CIPHER_AES128, GCRY_CIPHER_MODE_ECB, 0);
    if (gcry_err_code(error) != GPG_ERR_NO_ERROR)
    {
      rfbClientLog("gcry_cipher_open error: %s\n", gcry_strerror(error));
      break;
    }
    error = gcry_cipher_setkey(aes, shared, 16);
    if (gcry_err_code(error) != GPG_ERR_NO_ERROR)
    {
      rfbClientLog("gcry_cipher_setkey error: %s\n", gcry_strerror(error));
      break;
    }
    error = gcry_cipher_encrypt(aes, ciphertext, sizeof(ciphertext), userpass, sizeof(userpass));
    if (gcry_err_code(error) != GPG_ERR_NO_ERROR)
    {
      rfbClientLog("gcry_cipher_encrypt error: %s\n", gcry_strerror(error));
      break;
    }

    if (!WriteToRFBServer(client, (char *)ciphertext, sizeof(ciphertext)))
      break;
    if (!WriteToRFBServer(client, (char *)pub, keylen))
      break;

    /* Handle the SecurityResult message */
    if (!rfbHandleAuthResult(client))
      break;

    result = TRUE;
    break;
  }

  if (cred)
    FreeUserCredential(cred);
  if (mod)
    free(mod);
  if (genmpi)
    gcry_mpi_release(genmpi);
  if (modmpi)
    gcry_mpi_release(modmpi);
  if (respmpi)
    gcry_mpi_release(respmpi);
  if (privmpi)
    gcry_mpi_release(privmpi);
  if (pubmpi)
    gcry_mpi_release(pubmpi);
  if (keympi)
    gcry_mpi_release(keympi);
  if (md5)
    gcry_md_close(md5);
  if (aes)
    gcry_cipher_close(aes);
  return result;
}
#endif

/*
 * SetClientAuthSchemes.
 */

void
SetClientAuthSchemes(rfbClient* client,const uint32_t *authSchemes, int size)
{
  int i;

  if (client->clientAuthSchemes)
  {
    free(client->clientAuthSchemes);
    client->clientAuthSchemes = NULL;
  }
  if (authSchemes)
  {
    if (size<0)
    {
      /* If size<0 we assume the passed-in list is also 0-terminate, so we
       * calculate the size here */
      for (size=0;authSchemes[size];size++) ;
    }
    client->clientAuthSchemes = (uint32_t*)malloc(sizeof(uint32_t)*(size+1));
    for (i=0;i<size;i++)
      client->clientAuthSchemes[i] = authSchemes[i];
    client->clientAuthSchemes[size] = 0;
  }
}

/*
 * InitialiseRFBConnection.
 */

rfbBool
InitialiseRFBConnection(rfbClient* client)
{
  rfbProtocolVersionMsg pv;
  int major,minor;
  uint32_t authScheme;
  uint32_t subAuthScheme;
  rfbClientInitMsg ci;

  /* if the connection is immediately closed, don't report anything, so
       that pmw's monitor can make test connections */

  if (client->listenSpecified)
    errorMessageOnReadFailure = FALSE;

  if (!ReadFromRFBServer(client, pv, sz_rfbProtocolVersionMsg)) return FALSE;
  pv[sz_rfbProtocolVersionMsg]=0;

  errorMessageOnReadFailure = TRUE;

  pv[sz_rfbProtocolVersionMsg] = 0;

  if (sscanf(pv,rfbProtocolVersionFormat,&major,&minor) != 2) {
    rfbClientLog("Not a valid VNC server (%s)\n",pv);
    return FALSE;
  }


  DefaultSupportedMessages(client);
  client->major = major;
  client->minor = minor;

  /* fall back to viewer supported version */
  if ((major==rfbProtocolMajorVersion) && (minor>rfbProtocolMinorVersion))
    client->minor = rfbProtocolMinorVersion;

  /* UltraVNC uses minor codes 4 and 6 for the server */
  if (major==3 && (minor==4 || minor==6)) {
      rfbClientLog("UltraVNC server detected, enabling UltraVNC specific messages\n",pv);
      DefaultSupportedMessagesUltraVNC(client);
  }

  /* UltraVNC Single Click uses minor codes 14 and 16 for the server */
  if (major==3 && (minor==14 || minor==16)) {
     minor = minor - 10;
     client->minor = minor;
     rfbClientLog("UltraVNC Single Click server detected, enabling UltraVNC specific messages\n",pv);
     DefaultSupportedMessagesUltraVNC(client);
  }

  /* TightVNC uses minor codes 5 for the server */
  if (major==3 && minor==5) {
      rfbClientLog("TightVNC server detected, enabling TightVNC specific messages\n",pv);
      DefaultSupportedMessagesTightVNC(client);
  }

  /* we do not support > RFB3.8 */
  if ((major==3 && minor>8) || major>3)
  {
    client->major=3;
    client->minor=8;
  }

  rfbClientLog("VNC server supports protocol version %d.%d (viewer %d.%d)\n",
	  major, minor, rfbProtocolMajorVersion, rfbProtocolMinorVersion);

  sprintf(pv,rfbProtocolVersionFormat,client->major,client->minor);

  if (!WriteToRFBServer(client, pv, sz_rfbProtocolVersionMsg)) return FALSE;


  /* 3.7 and onwards sends a # of security types first */
  if (client->major==3 && client->minor > 6)
  {
    if (!ReadSupportedSecurityType(client, &authScheme, FALSE)) return FALSE;
  }
  else
  {
    if (!ReadFromRFBServer(client, (char *)&authScheme, 4)) return FALSE;
    authScheme = rfbClientSwap32IfLE(authScheme);
  }
  
  rfbClientLog("Selected Security Scheme %d\n", authScheme);
  client->authScheme = authScheme;
  
  switch (authScheme) {

  case rfbConnFailed:
    ReadReason(client);
    return FALSE;

  case rfbNoAuth:
    rfbClientLog("No authentication needed\n");

    /* 3.8 and upwards sends a Security Result for rfbNoAuth */
    if ((client->major==3 && client->minor > 7) || client->major>3)
        if (!rfbHandleAuthResult(client)) return FALSE;        

    break;

  case rfbVncAuth:
    if (!HandleVncAuth(client)) return FALSE;
    break;

  case rfbMSLogon:
    if (!HandleMSLogonAuth(client)) return FALSE;
    break;

  case rfbARD:
#ifndef LIBVNCSERVER_WITH_CLIENT_GCRYPT
    rfbClientLog("GCrypt support was not compiled in\n");
    return FALSE;
#else
    if (!HandleARDAuth(client)) return FALSE;
#endif
    break;

  case rfbTLS:
    if (!HandleAnonTLSAuth(client)) return FALSE;
    /* After the TLS session is established, sub auth types are expected.
     * Note that all following reading/writing are through the TLS session from here.
     */
    if (!ReadSupportedSecurityType(client, &subAuthScheme, TRUE)) return FALSE;
    client->subAuthScheme = subAuthScheme;

    switch (subAuthScheme) {

      case rfbConnFailed:
        ReadReason(client);
        return FALSE;

      case rfbNoAuth:
        rfbClientLog("No sub authentication needed\n");
        /* 3.8 and upwards sends a Security Result for rfbNoAuth */
        if ((client->major==3 && client->minor > 7) || client->major>3)
            if (!rfbHandleAuthResult(client)) return FALSE;
        break;

      case rfbVncAuth:
        if (!HandleVncAuth(client)) return FALSE;
        break;

      default:
        rfbClientLog("Unknown sub authentication scheme from VNC server: %d\n",
            (int)subAuthScheme);
        return FALSE;
    }

    break;

  case rfbVeNCrypt:
    if (!HandleVeNCryptAuth(client)) return FALSE;

    switch (client->subAuthScheme) {

      case rfbVeNCryptTLSNone:
      case rfbVeNCryptX509None:
        rfbClientLog("No sub authentication needed\n");
        if (!rfbHandleAuthResult(client)) return FALSE;
        break;

      case rfbVeNCryptTLSVNC:
      case rfbVeNCryptX509VNC:
        if (!HandleVncAuth(client)) return FALSE;
        break;

      case rfbVeNCryptTLSPlain:
      case rfbVeNCryptX509Plain:
        if (!HandlePlainAuth(client)) return FALSE;
        break;

      default:
        rfbClientLog("Unknown sub authentication scheme from VNC server: %d\n",
            client->subAuthScheme);
        return FALSE;
    }

    break;

  default:
    rfbClientLog("Unknown authentication scheme from VNC server: %d\n",
	    (int)authScheme);
    return FALSE;
  }

  ci.shared = (client->appData.shareDesktop ? 1 : 0);

  if (!WriteToRFBServer(client,  (char *)&ci, sz_rfbClientInitMsg)) return FALSE;

  if (!ReadFromRFBServer(client, (char *)&client->si, sz_rfbServerInitMsg)) return FALSE;

  client->si.framebufferWidth = rfbClientSwap16IfLE(client->si.framebufferWidth);
  client->si.framebufferHeight = rfbClientSwap16IfLE(client->si.framebufferHeight);
  client->si.format.redMax = rfbClientSwap16IfLE(client->si.format.redMax);
  client->si.format.greenMax = rfbClientSwap16IfLE(client->si.format.greenMax);
  client->si.format.blueMax = rfbClientSwap16IfLE(client->si.format.blueMax);
  client->si.nameLength = rfbClientSwap32IfLE(client->si.nameLength);

  /* To guard against integer wrap-around, si.nameLength is cast to 64 bit */
  client->desktopName = malloc((uint64_t)client->si.nameLength + 1);
  if (!client->desktopName) {
    rfbClientLog("Error allocating memory for desktop name, %lu bytes\n",
            (unsigned long)client->si.nameLength);
    return FALSE;
  }

  if (!ReadFromRFBServer(client, client->desktopName, client->si.nameLength)) return FALSE;

  client->desktopName[client->si.nameLength] = 0;

  rfbClientLog("Desktop name \"%s\"\n",client->desktopName);

  rfbClientLog("Connected to VNC server, using protocol version %d.%d\n",
	  client->major, client->minor);

  rfbClientLog("VNC server default format:\n");
  PrintPixelFormat(&client->si.format);

  return TRUE;
}


/*
 * SetFormatAndEncodings.
 */

rfbBool
SetFormatAndEncodings(rfbClient* client)
{
  rfbSetPixelFormatMsg spf;
  char buf[sz_rfbSetEncodingsMsg + MAX_ENCODINGS * 4];

  rfbSetEncodingsMsg *se = (rfbSetEncodingsMsg *)buf;
  uint32_t *encs = (uint32_t *)(&buf[sz_rfbSetEncodingsMsg]);
  int len = 0;
  rfbBool requestCompressLevel = FALSE;
  rfbBool requestQualityLevel = FALSE;
  rfbBool requestLastRectEncoding = FALSE;
  rfbClientProtocolExtension* e;

  if (!SupportsClient2Server(client, rfbSetPixelFormat)) return TRUE;

  spf.type = rfbSetPixelFormat;
  spf.pad1 = 0;
  spf.pad2 = 0;
  spf.format = client->format;
  spf.format.redMax = rfbClientSwap16IfLE(spf.format.redMax);
  spf.format.greenMax = rfbClientSwap16IfLE(spf.format.greenMax);
  spf.format.blueMax = rfbClientSwap16IfLE(spf.format.blueMax);

  if (!WriteToRFBServer(client, (char *)&spf, sz_rfbSetPixelFormatMsg))
    return FALSE;


  if (!SupportsClient2Server(client, rfbSetEncodings)) return TRUE;

  se->type = rfbSetEncodings;
  se->nEncodings = 0;

  if (client->appData.encodingsString) {
    const char *encStr = client->appData.encodingsString;
    int encStrLen;
    do {
      const char *nextEncStr = strchr(encStr, ' ');
      if (nextEncStr) {
	encStrLen = nextEncStr - encStr;
	nextEncStr++;
      } else {
	encStrLen = strlen(encStr);
      }

      if (strncasecmp(encStr,"raw",encStrLen) == 0) {
	encs[se->nEncodings++] = rfbClientSwap32IfLE(rfbEncodingRaw);
      } else if (strncasecmp(encStr,"copyrect",encStrLen) == 0) {
	encs[se->nEncodings++] = rfbClientSwap32IfLE(rfbEncodingCopyRect);
#ifdef LIBVNCSERVER_HAVE_LIBZ
#ifdef LIBVNCSERVER_HAVE_LIBJPEG
      } else if (strncasecmp(encStr,"tight",encStrLen) == 0) {
	encs[se->nEncodings++] = rfbClientSwap32IfLE(rfbEncodingTight);
	requestLastRectEncoding = TRUE;
	if (client->appData.compressLevel >= 0 && client->appData.compressLevel <= 9)
	  requestCompressLevel = TRUE;
	if (client->appData.enableJPEG)
	  requestQualityLevel = TRUE;
#endif
#endif
      } else if (strncasecmp(encStr,"hextile",encStrLen) == 0) {
	encs[se->nEncodings++] = rfbClientSwap32IfLE(rfbEncodingHextile);
#ifdef LIBVNCSERVER_HAVE_LIBZ
      } else if (strncasecmp(encStr,"zlib",encStrLen) == 0) {
	encs[se->nEncodings++] = rfbClientSwap32IfLE(rfbEncodingZlib);
	if (client->appData.compressLevel >= 0 && client->appData.compressLevel <= 9)
	  requestCompressLevel = TRUE;
      } else if (strncasecmp(encStr,"zlibhex",encStrLen) == 0) {
	encs[se->nEncodings++] = rfbClientSwap32IfLE(rfbEncodingZlibHex);
	if (client->appData.compressLevel >= 0 && client->appData.compressLevel <= 9)
	  requestCompressLevel = TRUE;
      } else if (strncasecmp(encStr,"zrle",encStrLen) == 0) {
	encs[se->nEncodings++] = rfbClientSwap32IfLE(rfbEncodingZRLE);
      } else if (strncasecmp(encStr,"zywrle",encStrLen) == 0) {
	encs[se->nEncodings++] = rfbClientSwap32IfLE(rfbEncodingZYWRLE);
	requestQualityLevel = TRUE;
#endif
      } else if ((strncasecmp(encStr,"ultra",encStrLen) == 0) || (strncasecmp(encStr,"ultrazip",encStrLen) == 0)) {
        /* There are 2 encodings used in 'ultra' */
        encs[se->nEncodings++] = rfbClientSwap32IfLE(rfbEncodingUltra);
        encs[se->nEncodings++] = rfbClientSwap32IfLE(rfbEncodingUltraZip);
      } else if (strncasecmp(encStr,"corre",encStrLen) == 0) {
	encs[se->nEncodings++] = rfbClientSwap32IfLE(rfbEncodingCoRRE);
      } else if (strncasecmp(encStr,"rre",encStrLen) == 0) {
	encs[se->nEncodings++] = rfbClientSwap32IfLE(rfbEncodingRRE);
      } else {
	rfbClientLog("Unknown encoding '%.*s'\n",encStrLen,encStr);
      }

      encStr = nextEncStr;
    } while (encStr && se->nEncodings < MAX_ENCODINGS);

    if (se->nEncodings < MAX_ENCODINGS && requestCompressLevel) {
      encs[se->nEncodings++] = rfbClientSwap32IfLE(client->appData.compressLevel +
					  rfbEncodingCompressLevel0);
    }

    if (se->nEncodings < MAX_ENCODINGS && requestQualityLevel) {
      if (client->appData.qualityLevel < 0 || client->appData.qualityLevel > 9)
        client->appData.qualityLevel = 5;
      encs[se->nEncodings++] = rfbClientSwap32IfLE(client->appData.qualityLevel +
					  rfbEncodingQualityLevel0);
    }
  }
  else {
    if (SameMachine(client->sock)) {
      /* TODO:
      if (!tunnelSpecified) {
      */
      rfbClientLog("Same machine: preferring raw encoding\n");
      encs[se->nEncodings++] = rfbClientSwap32IfLE(rfbEncodingRaw);
      /*
      } else {
	rfbClientLog("Tunneling active: preferring tight encoding\n");
      }
      */
    }

    encs[se->nEncodings++] = rfbClientSwap32IfLE(rfbEncodingCopyRect);
#ifdef LIBVNCSERVER_HAVE_LIBZ
#ifdef LIBVNCSERVER_HAVE_LIBJPEG
    encs[se->nEncodings++] = rfbClientSwap32IfLE(rfbEncodingTight);
    requestLastRectEncoding = TRUE;
#endif
#endif
    encs[se->nEncodings++] = rfbClientSwap32IfLE(rfbEncodingHextile);
#ifdef LIBVNCSERVER_HAVE_LIBZ
    encs[se->nEncodings++] = rfbClientSwap32IfLE(rfbEncodingZlib);
    encs[se->nEncodings++] = rfbClientSwap32IfLE(rfbEncodingZRLE);
    encs[se->nEncodings++] = rfbClientSwap32IfLE(rfbEncodingZYWRLE);
#endif
    encs[se->nEncodings++] = rfbClientSwap32IfLE(rfbEncodingUltra);
    encs[se->nEncodings++] = rfbClientSwap32IfLE(rfbEncodingUltraZip);
    encs[se->nEncodings++] = rfbClientSwap32IfLE(rfbEncodingCoRRE);
    encs[se->nEncodings++] = rfbClientSwap32IfLE(rfbEncodingRRE);

    if (client->appData.compressLevel >= 0 && client->appData.compressLevel <= 9) {
      encs[se->nEncodings++] = rfbClientSwap32IfLE(client->appData.compressLevel +
					  rfbEncodingCompressLevel0);
    } else /* if (!tunnelSpecified) */ {
      /* If -tunnel option was provided, we assume that server machine is
	 not in the local network so we use default compression level for
	 tight encoding instead of fast compression. Thus we are
	 requesting level 1 compression only if tunneling is not used. */
      encs[se->nEncodings++] = rfbClientSwap32IfLE(rfbEncodingCompressLevel1);
    }

    if (client->appData.enableJPEG) {
      if (client->appData.qualityLevel < 0 || client->appData.qualityLevel > 9)
	client->appData.qualityLevel = 5;
      encs[se->nEncodings++] = rfbClientSwap32IfLE(client->appData.qualityLevel +
					  rfbEncodingQualityLevel0);
    }
  }



  /* Remote Cursor Support (local to viewer) */
  if (client->appData.useRemoteCursor) {
    if (se->nEncodings < MAX_ENCODINGS)
      encs[se->nEncodings++] = rfbClientSwap32IfLE(rfbEncodingXCursor);
    if (se->nEncodings < MAX_ENCODINGS)
      encs[se->nEncodings++] = rfbClientSwap32IfLE(rfbEncodingRichCursor);
    if (se->nEncodings < MAX_ENCODINGS)
      encs[se->nEncodings++] = rfbClientSwap32IfLE(rfbEncodingPointerPos);
  }

  /* Keyboard State Encodings */
  if (se->nEncodings < MAX_ENCODINGS)
    encs[se->nEncodings++] = rfbClientSwap32IfLE(rfbEncodingKeyboardLedState);

  /* New Frame Buffer Size */
  if (se->nEncodings < MAX_ENCODINGS && client->canHandleNewFBSize)
    encs[se->nEncodings++] = rfbClientSwap32IfLE(rfbEncodingNewFBSize);

  /* Last Rect */
  if (se->nEncodings < MAX_ENCODINGS && requestLastRectEncoding)
    encs[se->nEncodings++] = rfbClientSwap32IfLE(rfbEncodingLastRect);

  /* Server Capabilities */
  if (se->nEncodings < MAX_ENCODINGS)
    encs[se->nEncodings++] = rfbClientSwap32IfLE(rfbEncodingSupportedMessages);
  if (se->nEncodings < MAX_ENCODINGS)
    encs[se->nEncodings++] = rfbClientSwap32IfLE(rfbEncodingSupportedEncodings);
  if (se->nEncodings < MAX_ENCODINGS)
    encs[se->nEncodings++] = rfbClientSwap32IfLE(rfbEncodingServerIdentity);

  /* xvp */
  if (se->nEncodings < MAX_ENCODINGS)
    encs[se->nEncodings++] = rfbClientSwap32IfLE(rfbEncodingXvp);

  /* client extensions */
  for(e = rfbClientExtensions; e; e = e->next)
    if(e->encodings) {
      int* enc;
      for(enc = e->encodings; *enc; enc++)
        if(se->nEncodings < MAX_ENCODINGS)
          encs[se->nEncodings++] = rfbClientSwap32IfLE(*enc);
    }

  len = sz_rfbSetEncodingsMsg + se->nEncodings * 4;

  se->nEncodings = rfbClientSwap16IfLE(se->nEncodings);

  if (!WriteToRFBServer(client, buf, len)) return FALSE;

  return TRUE;
}


/*
 * SendIncrementalFramebufferUpdateRequest.
 */

rfbBool
SendIncrementalFramebufferUpdateRequest(rfbClient* client)
{
	return SendFramebufferUpdateRequest(client,
			client->updateRect.x, client->updateRect.y,
			client->updateRect.w, client->updateRect.h, TRUE);
}


/*
 * SendFramebufferUpdateRequest.
 */

rfbBool
SendFramebufferUpdateRequest(rfbClient* client, int x, int y, int w, int h, rfbBool incremental)
{
  rfbFramebufferUpdateRequestMsg fur;

  if (!SupportsClient2Server(client, rfbFramebufferUpdateRequest)) return TRUE;
  
  fur.type = rfbFramebufferUpdateRequest;
  fur.incremental = incremental ? 1 : 0;
  fur.x = rfbClientSwap16IfLE(x);
  fur.y = rfbClientSwap16IfLE(y);
  fur.w = rfbClientSwap16IfLE(w);
  fur.h = rfbClientSwap16IfLE(h);

  if (!WriteToRFBServer(client, (char *)&fur, sz_rfbFramebufferUpdateRequestMsg))
    return FALSE;

  return TRUE;
}


/*
 * SendScaleSetting.
 */
rfbBool
SendScaleSetting(rfbClient* client,int scaleSetting)
{
  rfbSetScaleMsg ssm;

  ssm.scale = scaleSetting;
  ssm.pad = 0;
  
  /* favor UltraVNC SetScale if both are supported */
  if (SupportsClient2Server(client, rfbSetScale)) {
      ssm.type = rfbSetScale;
      if (!WriteToRFBServer(client, (char *)&ssm, sz_rfbSetScaleMsg))
          return FALSE;
  }
  
  if (SupportsClient2Server(client, rfbPalmVNCSetScaleFactor)) {
      ssm.type = rfbPalmVNCSetScaleFactor;
      if (!WriteToRFBServer(client, (char *)&ssm, sz_rfbSetScaleMsg))
          return FALSE;
  }

  return TRUE;
}

/*
 * TextChatFunctions (UltraVNC)
 * Extremely bandwidth friendly method of communicating with a user
 * (Think HelpDesk type applications)
 */

rfbBool TextChatSend(rfbClient* client, char *text)
{
    rfbTextChatMsg chat;
    int count = strlen(text);

    if (!SupportsClient2Server(client, rfbTextChat)) return TRUE;
    chat.type = rfbTextChat;
    chat.pad1 = 0;
    chat.pad2 = 0;
    chat.length = (uint32_t)count;
    chat.length = rfbClientSwap32IfLE(chat.length);

    if (!WriteToRFBServer(client, (char *)&chat, sz_rfbTextChatMsg))
        return FALSE;

    if (count>0) {
        if (!WriteToRFBServer(client, text, count))
            return FALSE;
    }
    return TRUE;
}

rfbBool TextChatOpen(rfbClient* client)
{
    rfbTextChatMsg chat;

    if (!SupportsClient2Server(client, rfbTextChat)) return TRUE;
    chat.type = rfbTextChat;
    chat.pad1 = 0;
    chat.pad2 = 0;
    chat.length = rfbClientSwap32IfLE(rfbTextChatOpen);
    return  (WriteToRFBServer(client, (char *)&chat, sz_rfbTextChatMsg) ? TRUE : FALSE);
}

rfbBool TextChatClose(rfbClient* client)
{
    rfbTextChatMsg chat;
    if (!SupportsClient2Server(client, rfbTextChat)) return TRUE;
    chat.type = rfbTextChat;
    chat.pad1 = 0;
    chat.pad2 = 0;
    chat.length = rfbClientSwap32IfLE(rfbTextChatClose);
    return  (WriteToRFBServer(client, (char *)&chat, sz_rfbTextChatMsg) ? TRUE : FALSE);
}

rfbBool TextChatFinish(rfbClient* client)
{
    rfbTextChatMsg chat;
    if (!SupportsClient2Server(client, rfbTextChat)) return TRUE;
    chat.type = rfbTextChat;
    chat.pad1 = 0;
    chat.pad2 = 0;
    chat.length = rfbClientSwap32IfLE(rfbTextChatFinished);
    return  (WriteToRFBServer(client, (char *)&chat, sz_rfbTextChatMsg) ? TRUE : FALSE);
}

/*
 * UltraVNC Server Input Disable
 * Apparently, the remote client can *prevent* the local user from interacting with the display
 * I would think this is extremely helpful when used in a HelpDesk situation
 */
rfbBool PermitServerInput(rfbClient* client, int enabled)
{
    rfbSetServerInputMsg msg;

    if (!SupportsClient2Server(client, rfbSetServerInput)) return TRUE;
    /* enabled==1, then server input from local keyboard is disabled */
    msg.type = rfbSetServerInput;
    msg.status = (enabled ? 1 : 0);
    msg.pad = 0;
    return  (WriteToRFBServer(client, (char *)&msg, sz_rfbSetServerInputMsg) ? TRUE : FALSE);
}


/*
 * send xvp client message
 * A client supporting the xvp extension sends this to request that the server initiate
 * a clean shutdown, clean reboot or abrupt reset of the system whose framebuffer the
 * client is displaying.
 *
 * only version 1 is defined in the protocol specs
 *
 * possible values for code are:
 *   rfbXvp_Shutdown
 *   rfbXvp_Reboot
 *   rfbXvp_Reset
 */

rfbBool SendXvpMsg(rfbClient* client, uint8_t version, uint8_t code)
{
    rfbXvpMsg xvp;

    if (!SupportsClient2Server(client, rfbXvp)) return TRUE;
    xvp.type = rfbXvp;
    xvp.pad = 0;
    xvp.version = version;
    xvp.code = code;

    if (!WriteToRFBServer(client, (char *)&xvp, sz_rfbXvpMsg))
        return FALSE;

    return TRUE;
}


/*
 * SendPointerEvent.
 */

rfbBool
SendPointerEvent(rfbClient* client,int x, int y, int buttonMask)
{
  rfbPointerEventMsg pe;

  if (!SupportsClient2Server(client, rfbPointerEvent)) return TRUE;

  pe.type = rfbPointerEvent;
  pe.buttonMask = buttonMask;
  if (x < 0) x = 0;
  if (y < 0) y = 0;

  pe.x = rfbClientSwap16IfLE(x);
  pe.y = rfbClientSwap16IfLE(y);
  return WriteToRFBServer(client, (char *)&pe, sz_rfbPointerEventMsg);
}


/*
 * SendKeyEvent.
 */

rfbBool
SendKeyEvent(rfbClient* client, uint32_t key, rfbBool down)
{
  rfbKeyEventMsg ke;

  if (!SupportsClient2Server(client, rfbKeyEvent)) return TRUE;

  ke.type = rfbKeyEvent;
  ke.down = down ? 1 : 0;
  ke.key = rfbClientSwap32IfLE(key);
  return WriteToRFBServer(client, (char *)&ke, sz_rfbKeyEventMsg);
}


/*
 * SendClientCutText.
 */

rfbBool
SendClientCutText(rfbClient* client, char *str, int len)
{
  rfbClientCutTextMsg cct;

  if (!SupportsClient2Server(client, rfbClientCutText)) return TRUE;

  cct.type = rfbClientCutText;
  cct.length = rfbClientSwap32IfLE(len);
  return  (WriteToRFBServer(client, (char *)&cct, sz_rfbClientCutTextMsg) &&
	   WriteToRFBServer(client, str, len));
}



/*
 * HandleRFBServerMessage.
 */

rfbBool
HandleRFBServerMessage(rfbClient* client)
{
  rfbServerToClientMsg msg;

  if (client->serverPort==-1)
    client->vncRec->readTimestamp = TRUE;
  if (!ReadFromRFBServer(client, (char *)&msg, 1))
    return FALSE;

  switch (msg.type) {

  case rfbSetColourMapEntries:
  {
    /* TODO:
    int i;
    uint16_t rgb[3];
    XColor xc;

    if (!ReadFromRFBServer(client, ((char *)&msg) + 1,
			   sz_rfbSetColourMapEntriesMsg - 1))
      return FALSE;

    msg.scme.firstColour = rfbClientSwap16IfLE(msg.scme.firstColour);
    msg.scme.nColours = rfbClientSwap16IfLE(msg.scme.nColours);

    for (i = 0; i < msg.scme.nColours; i++) {
      if (!ReadFromRFBServer(client, (char *)rgb, 6))
	return FALSE;
      xc.pixel = msg.scme.firstColour + i;
      xc.red = rfbClientSwap16IfLE(rgb[0]);
      xc.green = rfbClientSwap16IfLE(rgb[1]);
      xc.blue = rfbClientSwap16IfLE(rgb[2]);
      xc.flags = DoRed|DoGreen|DoBlue;
      XStoreColor(dpy, cmap, &xc);
    }
    */

    break;
  }

  case rfbFramebufferUpdate:
  {
    rfbFramebufferUpdateRectHeader rect;
    int linesToRead;
    int bytesPerLine;
    int i;

    if (!ReadFromRFBServer(client, ((char *)&msg.fu) + 1,
			   sz_rfbFramebufferUpdateMsg - 1))
      return FALSE;

    msg.fu.nRects = rfbClientSwap16IfLE(msg.fu.nRects);

    for (i = 0; i < msg.fu.nRects; i++) {
      if (!ReadFromRFBServer(client, (char *)&rect, sz_rfbFramebufferUpdateRectHeader))
	return FALSE;

      rect.encoding = rfbClientSwap32IfLE(rect.encoding);
      if (rect.encoding == rfbEncodingLastRect)
	break;

      rect.r.x = rfbClientSwap16IfLE(rect.r.x);
      rect.r.y = rfbClientSwap16IfLE(rect.r.y);
      rect.r.w = rfbClientSwap16IfLE(rect.r.w);
      rect.r.h = rfbClientSwap16IfLE(rect.r.h);


      if (rect.encoding == rfbEncodingXCursor ||
	  rect.encoding == rfbEncodingRichCursor) {

	if (!HandleCursorShape(client,
			       rect.r.x, rect.r.y, rect.r.w, rect.r.h,
			       rect.encoding)) {
	  return FALSE;
	}
	continue;
      }

      if (rect.encoding == rfbEncodingPointerPos) {
	if (!client->HandleCursorPos(client,rect.r.x, rect.r.y)) {
	  return FALSE;
	}
	continue;
      }
      
      if (rect.encoding == rfbEncodingKeyboardLedState) {
          /* OK! We have received a keyboard state message!!! */
          client->KeyboardLedStateEnabled = 1;
          if (client->HandleKeyboardLedState!=NULL)
              client->HandleKeyboardLedState(client, rect.r.x, 0);
          /* stash it for the future */
          client->CurrentKeyboardLedState = rect.r.x;
          continue;
      }

      if (rect.encoding == rfbEncodingNewFBSize) {
	client->width = rect.r.w;
	client->height = rect.r.h;
	client->updateRect.x = client->updateRect.y = 0;
	client->updateRect.w = client->width;
	client->updateRect.h = client->height;
	if (!client->MallocFrameBuffer(client))
	  return FALSE;
	SendFramebufferUpdateRequest(client, 0, 0, rect.r.w, rect.r.h, FALSE);
	rfbClientLog("Got new framebuffer size: %dx%d\n", rect.r.w, rect.r.h);
	continue;
      }

      /* rect.r.w=byte count */
      if (rect.encoding == rfbEncodingSupportedMessages) {
          int loop;
          if (!ReadFromRFBServer(client, (char *)&client->supportedMessages, sz_rfbSupportedMessages))
              return FALSE;

          /* msgs is two sets of bit flags of supported messages client2server[] and server2client[] */
          /* currently ignored by this library */

          rfbClientLog("client2server supported messages (bit flags)\n");
          for (loop=0;loop<32;loop+=8)
            rfbClientLog("%02X: %04x %04x %04x %04x - %04x %04x %04x %04x\n", loop,
                client->supportedMessages.client2server[loop],   client->supportedMessages.client2server[loop+1],
                client->supportedMessages.client2server[loop+2], client->supportedMessages.client2server[loop+3],
                client->supportedMessages.client2server[loop+4], client->supportedMessages.client2server[loop+5],
                client->supportedMessages.client2server[loop+6], client->supportedMessages.client2server[loop+7]);

          rfbClientLog("server2client supported messages (bit flags)\n");
          for (loop=0;loop<32;loop+=8)
            rfbClientLog("%02X: %04x %04x %04x %04x - %04x %04x %04x %04x\n", loop,
                client->supportedMessages.server2client[loop],   client->supportedMessages.server2client[loop+1],
                client->supportedMessages.server2client[loop+2], client->supportedMessages.server2client[loop+3],
                client->supportedMessages.server2client[loop+4], client->supportedMessages.server2client[loop+5],
                client->supportedMessages.server2client[loop+6], client->supportedMessages.server2client[loop+7]);
          continue;
      }

      /* rect.r.w=byte count, rect.r.h=# of encodings */
      if (rect.encoding == rfbEncodingSupportedEncodings) {
          char *buffer;
          buffer = malloc(rect.r.w);
          if (!ReadFromRFBServer(client, buffer, rect.r.w))
          {
              free(buffer);
              return FALSE;
          }

          /* buffer now contains rect.r.h # of uint32_t encodings that the server supports */
          /* currently ignored by this library */
          free(buffer);
          continue;
      }

      /* rect.r.w=byte count */
      if (rect.encoding == rfbEncodingServerIdentity) {
          char *buffer;
          buffer = malloc(rect.r.w+1);
          if (!ReadFromRFBServer(client, buffer, rect.r.w))
          {
              free(buffer);
              return FALSE;
          }
          buffer[rect.r.w]=0; /* null terminate, just in case */
          rfbClientLog("Connected to Server \"%s\"\n", buffer);
          free(buffer);
          continue;
      }

      /* rfbEncodingUltraZip is a collection of subrects.   x = # of subrects, and h is always 0 */
      if (rect.encoding != rfbEncodingUltraZip)
      {
        if ((rect.r.x + rect.r.w > client->width) ||
	    (rect.r.y + rect.r.h > client->height))
	    {
	      rfbClientLog("Rect too large: %dx%d at (%d, %d)\n",
	  	  rect.r.w, rect.r.h, rect.r.x, rect.r.y);
	      return FALSE;
            }

        /* UltraVNC with scaling, will send rectangles with a zero W or H
         *
        if ((rect.encoding != rfbEncodingTight) && 
            (rect.r.h * rect.r.w == 0))
        {
	  rfbClientLog("Zero size rect - ignoring (encoding=%d (0x%08x) %dx, %dy, %dw, %dh)\n", rect.encoding, rect.encoding, rect.r.x, rect.r.y, rect.r.w, rect.r.h);
	  continue;
        }
        */
        
        /* If RichCursor encoding is used, we should prevent collisions
	   between framebuffer updates and cursor drawing operations. */
        client->SoftCursorLockArea(client, rect.r.x, rect.r.y, rect.r.w, rect.r.h);
      }

      switch (rect.encoding) {

      case rfbEncodingRaw: {
	int y=rect.r.y, h=rect.r.h;

	bytesPerLine = rect.r.w * client->format.bitsPerPixel / 8;
	/* RealVNC 4.x-5.x on OSX can induce bytesPerLine==0, 
	   usually during GPU accel. */
	/* Regardless of cause, do not divide by zero. */
	linesToRead = bytesPerLine ? (RFB_BUFFER_SIZE / bytesPerLine) : 0;

	while (h > 0) {
	  if (linesToRead > h)
	    linesToRead = h;

	  if (!ReadFromRFBServer(client, client->buffer,bytesPerLine * linesToRead))
	    return FALSE;

	  client->GotBitmap(client, (uint8_t *)client->buffer,
			   rect.r.x, y, rect.r.w,linesToRead);

	  h -= linesToRead;
	  y += linesToRead;

	}
	break;
      } 

      case rfbEncodingCopyRect:
      {
	rfbCopyRect cr;

	if (!ReadFromRFBServer(client, (char *)&cr, sz_rfbCopyRect))
	  return FALSE;

	cr.srcX = rfbClientSwap16IfLE(cr.srcX);
	cr.srcY = rfbClientSwap16IfLE(cr.srcY);

	/* If RichCursor encoding is used, we should extend our
	   "cursor lock area" (previously set to destination
	   rectangle) to the source rectangle as well. */
	client->SoftCursorLockArea(client,
				   cr.srcX, cr.srcY, rect.r.w, rect.r.h);

        client->GotCopyRect(client, cr.srcX, cr.srcY, rect.r.w, rect.r.h,
                            rect.r.x, rect.r.y);

	break;
      }

      case rfbEncodingRRE:
      {
	switch (client->format.bitsPerPixel) {
	case 8:
	  if (!HandleRRE8(client, rect.r.x,rect.r.y,rect.r.w,rect.r.h))
	    return FALSE;
	  break;
	case 16:
	  if (!HandleRRE16(client, rect.r.x,rect.r.y,rect.r.w,rect.r.h))
	    return FALSE;
	  break;
	case 32:
	  if (!HandleRRE32(client, rect.r.x,rect.r.y,rect.r.w,rect.r.h))
	    return FALSE;
	  break;
	}
	break;
      }

      case rfbEncodingCoRRE:
      {
	switch (client->format.bitsPerPixel) {
	case 8:
	  if (!HandleCoRRE8(client, rect.r.x,rect.r.y,rect.r.w,rect.r.h))
	    return FALSE;
	  break;
	case 16:
	  if (!HandleCoRRE16(client, rect.r.x,rect.r.y,rect.r.w,rect.r.h))
	    return FALSE;
	  break;
	case 32:
	  if (!HandleCoRRE32(client, rect.r.x,rect.r.y,rect.r.w,rect.r.h))
	    return FALSE;
	  break;
	}
	break;
      }

      case rfbEncodingHextile:
      {
	switch (client->format.bitsPerPixel) {
	case 8:
	  if (!HandleHextile8(client, rect.r.x,rect.r.y,rect.r.w,rect.r.h))
	    return FALSE;
	  break;
	case 16:
	  if (!HandleHextile16(client, rect.r.x,rect.r.y,rect.r.w,rect.r.h))
	    return FALSE;
	  break;
	case 32:
	  if (!HandleHextile32(client, rect.r.x,rect.r.y,rect.r.w,rect.r.h))
	    return FALSE;
	  break;
	}
	break;
      }

      case rfbEncodingUltra:
      {
        switch (client->format.bitsPerPixel) {
        case 8:
          if (!HandleUltra8(client, rect.r.x,rect.r.y,rect.r.w,rect.r.h))
            return FALSE;
          break;
        case 16:
          if (!HandleUltra16(client, rect.r.x,rect.r.y,rect.r.w,rect.r.h))
            return FALSE;
          break;
        case 32:
          if (!HandleUltra32(client, rect.r.x,rect.r.y,rect.r.w,rect.r.h))
            return FALSE;
          break;
        }
        break;
      }
      case rfbEncodingUltraZip:
      {
        switch (client->format.bitsPerPixel) {
        case 8:
          if (!HandleUltraZip8(client, rect.r.x,rect.r.y,rect.r.w,rect.r.h))
            return FALSE;
          break;
        case 16:
          if (!HandleUltraZip16(client, rect.r.x,rect.r.y,rect.r.w,rect.r.h))
            return FALSE;
          break;
        case 32:
          if (!HandleUltraZip32(client, rect.r.x,rect.r.y,rect.r.w,rect.r.h))
            return FALSE;
          break;
        }
        break;
      }

#ifdef LIBVNCSERVER_HAVE_LIBZ
      case rfbEncodingZlib:
      {
	switch (client->format.bitsPerPixel) {
	case 8:
	  if (!HandleZlib8(client, rect.r.x,rect.r.y,rect.r.w,rect.r.h))
	    return FALSE;
	  break;
	case 16:
	  if (!HandleZlib16(client, rect.r.x,rect.r.y,rect.r.w,rect.r.h))
	    return FALSE;
	  break;
	case 32:
	  if (!HandleZlib32(client, rect.r.x,rect.r.y,rect.r.w,rect.r.h))
	    return FALSE;
	  break;
	}
	break;
     }

#ifdef LIBVNCSERVER_HAVE_LIBJPEG
      case rfbEncodingTight:
      {
	switch (client->format.bitsPerPixel) {
	case 8:
	  if (!HandleTight8(client, rect.r.x,rect.r.y,rect.r.w,rect.r.h))
	    return FALSE;
	  break;
	case 16:
	  if (!HandleTight16(client, rect.r.x,rect.r.y,rect.r.w,rect.r.h))
	    return FALSE;
	  break;
	case 32:
	  if (!HandleTight32(client, rect.r.x,rect.r.y,rect.r.w,rect.r.h))
	    return FALSE;
	  break;
	}
	break;
      }
#endif
      case rfbEncodingZRLE:
	/* Fail safe for ZYWRLE unsupport VNC server. */
	client->appData.qualityLevel = 9;
	/* fall through */
      case rfbEncodingZYWRLE:
      {
	switch (client->format.bitsPerPixel) {
	case 8:
	  if (!HandleZRLE8(client, rect.r.x,rect.r.y,rect.r.w,rect.r.h))
	    return FALSE;
	  break;
	case 16:
	  if (client->si.format.greenMax > 0x1F) {
	    if (!HandleZRLE16(client, rect.r.x,rect.r.y,rect.r.w,rect.r.h))
	      return FALSE;
	  } else {
	    if (!HandleZRLE15(client, rect.r.x,rect.r.y,rect.r.w,rect.r.h))
	      return FALSE;
	  }
	  break;
	case 32:
	{
	  uint32_t maxColor=(client->format.redMax<<client->format.redShift)|
		(client->format.greenMax<<client->format.greenShift)|
		(client->format.blueMax<<client->format.blueShift);
	  if ((client->format.bigEndian && (maxColor&0xff)==0) ||
	      (!client->format.bigEndian && (maxColor&0xff000000)==0)) {
	    if (!HandleZRLE24(client, rect.r.x,rect.r.y,rect.r.w,rect.r.h))
	      return FALSE;
	  } else if (!client->format.bigEndian && (maxColor&0xff)==0) {
	    if (!HandleZRLE24Up(client, rect.r.x,rect.r.y,rect.r.w,rect.r.h))
	      return FALSE;
	  } else if (client->format.bigEndian && (maxColor&0xff000000)==0) {
	    if (!HandleZRLE24Down(client, rect.r.x,rect.r.y,rect.r.w,rect.r.h))
	      return FALSE;
	  } else if (!HandleZRLE32(client, rect.r.x,rect.r.y,rect.r.w,rect.r.h))
	    return FALSE;
	  break;
	}
	}
	break;
     }

#endif

      default:
	 {
	   rfbBool handled = FALSE;
	   rfbClientProtocolExtension* e;

	   for(e = rfbClientExtensions; !handled && e; e = e->next)
	     if(e->handleEncoding && e->handleEncoding(client, &rect))
	       handled = TRUE;

	   if(!handled) {
	     rfbClientLog("Unknown rect encoding %d\n",
		 (int)rect.encoding);
	     return FALSE;
	   }
	 }
      }

      /* Now we may discard "soft cursor locks". */
      client->SoftCursorUnlockScreen(client);

      client->GotFrameBufferUpdate(client, rect.r.x, rect.r.y, rect.r.w, rect.r.h);
    }

    if (!SendIncrementalFramebufferUpdateRequest(client))
      return FALSE;

    if (client->FinishedFrameBufferUpdate)
      client->FinishedFrameBufferUpdate(client);

    break;
  }

  case rfbBell:
  {
    client->Bell(client);

    break;
  }

  case rfbServerCutText:
  {
    char *buffer;

    if (!ReadFromRFBServer(client, ((char *)&msg) + 1,
			   sz_rfbServerCutTextMsg - 1))
      return FALSE;

    msg.sct.length = rfbClientSwap32IfLE(msg.sct.length);

    buffer = malloc(msg.sct.length+1);

    if (!ReadFromRFBServer(client, buffer, msg.sct.length))
      return FALSE;

    buffer[msg.sct.length] = 0;

    if (client->GotXCutText)
      client->GotXCutText(client, buffer, msg.sct.length);

    free(buffer);

    break;
  }

  case rfbTextChat:
  {
      char *buffer=NULL;
      if (!ReadFromRFBServer(client, ((char *)&msg) + 1,
                             sz_rfbTextChatMsg- 1))
        return FALSE;
      msg.tc.length = rfbClientSwap32IfLE(msg.sct.length);
      switch(msg.tc.length) {
      case rfbTextChatOpen:
          rfbClientLog("Received TextChat Open\n");
          if (client->HandleTextChat!=NULL)
              client->HandleTextChat(client, (int)rfbTextChatOpen, NULL);
          break;
      case rfbTextChatClose:
          rfbClientLog("Received TextChat Close\n");
         if (client->HandleTextChat!=NULL)
              client->HandleTextChat(client, (int)rfbTextChatClose, NULL);
          break;
      case rfbTextChatFinished:
          rfbClientLog("Received TextChat Finished\n");
         if (client->HandleTextChat!=NULL)
              client->HandleTextChat(client, (int)rfbTextChatFinished, NULL);
          break;
      default:
          buffer=malloc(msg.tc.length+1);
          if (!ReadFromRFBServer(client, buffer, msg.tc.length))
          {
              free(buffer);
              return FALSE;
          }
          /* Null Terminate <just in case> */
          buffer[msg.tc.length]=0;
          rfbClientLog("Received TextChat \"%s\"\n", buffer);
          if (client->HandleTextChat!=NULL)
              client->HandleTextChat(client, (int)msg.tc.length, buffer);
          free(buffer);
          break;
      }
      break;
  }

  case rfbXvp:
  {
    if (!ReadFromRFBServer(client, ((char *)&msg) + 1,
                           sz_rfbXvpMsg -1))
      return FALSE;

    SetClient2Server(client, rfbXvp);
    /* technically, we only care what we can *send* to the server
     * but, we set Server2Client Just in case it ever becomes useful
     */
    SetServer2Client(client, rfbXvp);

    if(client->HandleXvpMsg)
      client->HandleXvpMsg(client, msg.xvp.version, msg.xvp.code);

    break;
  }

  case rfbResizeFrameBuffer:
  {
    if (!ReadFromRFBServer(client, ((char *)&msg) + 1,
                           sz_rfbResizeFrameBufferMsg -1))
      return FALSE;
    client->width = rfbClientSwap16IfLE(msg.rsfb.framebufferWidth);
    client->height = rfbClientSwap16IfLE(msg.rsfb.framebufferHeigth);
    client->updateRect.x = client->updateRect.y = 0;
    client->updateRect.w = client->width;
    client->updateRect.h = client->height;
    if (!client->MallocFrameBuffer(client))
      return FALSE;

    SendFramebufferUpdateRequest(client, 0, 0, client->width, client->height, FALSE);
    rfbClientLog("Got new framebuffer size: %dx%d\n", client->width, client->height);
    break;
  }

  case rfbPalmVNCReSizeFrameBuffer:
  {
    if (!ReadFromRFBServer(client, ((char *)&msg) + 1,
                           sz_rfbPalmVNCReSizeFrameBufferMsg -1))
      return FALSE;
    client->width = rfbClientSwap16IfLE(msg.prsfb.buffer_w);
    client->height = rfbClientSwap16IfLE(msg.prsfb.buffer_h);
    client->updateRect.x = client->updateRect.y = 0;
    client->updateRect.w = client->width;
    client->updateRect.h = client->height;
    if (!client->MallocFrameBuffer(client))
      return FALSE;
    SendFramebufferUpdateRequest(client, 0, 0, client->width, client->height, FALSE);
    rfbClientLog("Got new framebuffer size: %dx%d\n", client->width, client->height);
    break;
  }

  default:
    {
      rfbBool handled = FALSE;
      rfbClientProtocolExtension* e;

      for(e = rfbClientExtensions; !handled && e; e = e->next)
	if(e->handleMessage && e->handleMessage(client, &msg))
	  handled = TRUE;

      if(!handled) {
	char buffer[256];
	rfbClientLog("Unknown message type %d from VNC server\n",msg.type);
	ReadFromRFBServer(client, buffer, 256);
	return FALSE;
      }
    }
  }

  return TRUE;
}


#define GET_PIXEL8(pix, ptr) ((pix) = *(ptr)++)

#define GET_PIXEL16(pix, ptr) (((uint8_t*)&(pix))[0] = *(ptr)++, \
			       ((uint8_t*)&(pix))[1] = *(ptr)++)

#define GET_PIXEL32(pix, ptr) (((uint8_t*)&(pix))[0] = *(ptr)++, \
			       ((uint8_t*)&(pix))[1] = *(ptr)++, \
			       ((uint8_t*)&(pix))[2] = *(ptr)++, \
			       ((uint8_t*)&(pix))[3] = *(ptr)++)

/* CONCAT2 concatenates its two arguments.  CONCAT2E does the same but also
   expands its arguments if they are macros */

#define CONCAT2(a,b) a##b
#define CONCAT2E(a,b) CONCAT2(a,b)
#define CONCAT3(a,b,c) a##b##c
#define CONCAT3E(a,b,c) CONCAT3(a,b,c)

#define BPP 8
#include "rre.c"
#include "corre.c"
#include "hextile.c"
#include "ultra.c"
#include "zlib.c"
#include "tight.c"
#include "zrle.c"
#undef BPP
#define BPP 16
#include "rre.c"
#include "corre.c"
#include "hextile.c"
#include "ultra.c"
#include "zlib.c"
#include "tight.c"
#include "zrle.c"
#define REALBPP 15
#include "zrle.c"
#undef BPP
#define BPP 32
#include "rre.c"
#include "corre.c"
#include "hextile.c"
#include "ultra.c"
#include "zlib.c"
#include "tight.c"
#include "zrle.c"
#define REALBPP 24
#include "zrle.c"
#define REALBPP 24
#define UNCOMP 8
#include "zrle.c"
#define REALBPP 24
#define UNCOMP -8
#include "zrle.c"
#undef BPP


/*
 * PrintPixelFormat.
 */

void
PrintPixelFormat(rfbPixelFormat *format)
{
  if (format->bitsPerPixel == 1) {
    rfbClientLog("  Single bit per pixel.\n");
    rfbClientLog(
	    "  %s significant bit in each byte is leftmost on the screen.\n",
	    (format->bigEndian ? "Most" : "Least"));
  } else {
    rfbClientLog("  %d bits per pixel.\n",format->bitsPerPixel);
    if (format->bitsPerPixel != 8) {
      rfbClientLog("  %s significant byte first in each pixel.\n",
	      (format->bigEndian ? "Most" : "Least"));
    }
    if (format->trueColour) {
      rfbClientLog("  TRUE colour: max red %d green %d blue %d"
		   ", shift red %d green %d blue %d\n",
		   format->redMax, format->greenMax, format->blueMax,
		   format->redShift, format->greenShift, format->blueShift);
    } else {
      rfbClientLog("  Colour map (not true colour).\n");
    }
  }
}

/* avoid name clashes with LibVNCServer */

#define rfbEncryptBytes rfbClientEncryptBytes
#define rfbEncryptBytes2 rfbClientEncryptBytes2
#define rfbDes rfbClientDes
#define rfbDesKey rfbClientDesKey
#define rfbUseKey rfbClientUseKey
#define rfbCPKey rfbClientCPKey

#include "vncauth.c"
#include "d3des.c"<|MERGE_RESOLUTION|>--- conflicted
+++ resolved
@@ -145,128 +145,6 @@
 	return NULL;
 }
 
-<<<<<<< HEAD
-/* messages */
-
-static rfbBool CheckRect(rfbClient* client, int x, int y, int w, int h) {
-  return x + w <= client->width && y + h <= client->height;
-}
-
-static void FillRectangle(rfbClient* client, int x, int y, int w, int h, uint32_t colour) {
-  int i,j;
-
-  if (client->frameBuffer == NULL) {
-      return;
-  }
-
-  if (!CheckRect(client, x, y, w, h)) {
-    rfbClientLog("Rect out of bounds: %dx%d at (%d, %d)\n", x, y, w, h);
-    return;
-  }
-
-#define FILL_RECT(BPP) \
-    for(j=y*client->width;j<(y+h)*client->width;j+=client->width) \
-      for(i=x;i<x+w;i++) \
-	((uint##BPP##_t*)client->frameBuffer)[j+i]=colour;
-
-  switch(client->format.bitsPerPixel) {
-  case  8: FILL_RECT(8);  break;
-  case 16: FILL_RECT(16); break;
-  case 32: FILL_RECT(32); break;
-  default:
-    rfbClientLog("Unsupported bitsPerPixel: %d\n",client->format.bitsPerPixel);
-  }
-}
-
-static void CopyRectangle(rfbClient* client, uint8_t* buffer, int x, int y, int w, int h) {
-  int j;
-
-  if (client->frameBuffer == NULL) {
-      return;
-  }
-
-  if (!CheckRect(client, x, y, w, h)) {
-    rfbClientLog("Rect out of bounds: %dx%d at (%d, %d)\n", x, y, w, h);
-    return;
-  }
-
-#define COPY_RECT(BPP) \
-  { \
-    int rs = w * BPP / 8, rs2 = client->width * BPP / 8; \
-    for (j = ((x * (BPP / 8)) + (y * rs2)); j < (y + h) * rs2; j += rs2) { \
-      memcpy(client->frameBuffer + j, buffer, rs); \
-      buffer += rs; \
-    } \
-  }
-
-  switch(client->format.bitsPerPixel) {
-  case  8: COPY_RECT(8);  break;
-  case 16: COPY_RECT(16); break;
-  case 32: COPY_RECT(32); break;
-  default:
-    rfbClientLog("Unsupported bitsPerPixel: %d\n",client->format.bitsPerPixel);
-  }
-}
-
-/* TODO: test */
-static void CopyRectangleFromRectangle(rfbClient* client, int src_x, int src_y, int w, int h, int dest_x, int dest_y) {
-  int i,j;
-
-  if (client->frameBuffer == NULL) {
-      return;
-  }
-
-  if (!CheckRect(client, src_x, src_y, w, h)) {
-    rfbClientLog("Source rect out of bounds: %dx%d at (%d, %d)\n", src_x, src_y, w, h);
-    return;
-  }
-
-  if (!CheckRect(client, dest_x, dest_y, w, h)) {
-    rfbClientLog("Dest rect out of bounds: %dx%d at (%d, %d)\n", dest_x, dest_y, w, h);
-    return;
-  }
-
-#define COPY_RECT_FROM_RECT(BPP) \
-  { \
-    uint##BPP##_t* _buffer=((uint##BPP##_t*)client->frameBuffer)+(src_y-dest_y)*client->width+src_x-dest_x; \
-    if (dest_y < src_y) { \
-      for(j = dest_y*client->width; j < (dest_y+h)*client->width; j += client->width) { \
-        if (dest_x < src_x) { \
-          for(i = dest_x; i < dest_x+w; i++) { \
-            ((uint##BPP##_t*)client->frameBuffer)[j+i]=_buffer[j+i]; \
-          } \
-        } else { \
-          for(i = dest_x+w-1; i >= dest_x; i--) { \
-            ((uint##BPP##_t*)client->frameBuffer)[j+i]=_buffer[j+i]; \
-          } \
-        } \
-      } \
-    } else { \
-      for(j = (dest_y+h-1)*client->width; j >= dest_y*client->width; j-=client->width) { \
-        if (dest_x < src_x) { \
-          for(i = dest_x; i < dest_x+w; i++) { \
-            ((uint##BPP##_t*)client->frameBuffer)[j+i]=_buffer[j+i]; \
-          } \
-        } else { \
-          for(i = dest_x+w-1; i >= dest_x; i--) { \
-            ((uint##BPP##_t*)client->frameBuffer)[j+i]=_buffer[j+i]; \
-          } \
-        } \
-      } \
-    } \
-  }
-
-  switch(client->format.bitsPerPixel) {
-  case  8: COPY_RECT_FROM_RECT(8);  break;
-  case 16: COPY_RECT_FROM_RECT(16); break;
-  case 32: COPY_RECT_FROM_RECT(32); break;
-  default:
-    rfbClientLog("Unsupported bitsPerPixel: %d\n",client->format.bitsPerPixel);
-  }
-}
-
-=======
->>>>>>> a01a18df
 static rfbBool HandleRRE8(rfbClient* client, int rx, int ry, int rw, int rh);
 static rfbBool HandleRRE16(rfbClient* client, int rx, int ry, int rw, int rh);
 static rfbBool HandleRRE32(rfbClient* client, int rx, int ry, int rw, int rh);
