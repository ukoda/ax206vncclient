#ifndef RFBCLIENT_H
#define RFBCLIENT_H

/**
 * @defgroup libvncclient_api LibVNCClient API Reference
 * @{
 */

/*
 *  Copyright (C) 2017 D. R. Commander.  All Rights Reserved.
 *  Copyright (C) 2000, 2001 Const Kaplinsky.  All Rights Reserved.
 *  Copyright (C) 2000 Tridia Corporation.  All Rights Reserved.
 *  Copyright (C) 1999 AT&T Laboratories Cambridge.  All Rights Reserved.
 *
 *  This is free software; you can redistribute it and/or modify
 *  it under the terms of the GNU General Public License as published by
 *  the Free Software Foundation; either version 2 of the License, or
 *  (at your option) any later version.
 *
 *  This software is distributed in the hope that it will be useful,
 *  but WITHOUT ANY WARRANTY; without even the implied warranty of
 *  MERCHANTABILITY or FITNESS FOR A PARTICULAR PURPOSE.  See the
 *  GNU General Public License for more details.
 *
 *  You should have received a copy of the GNU General Public License
 *  along with this software; if not, write to the Free Software
 *  Foundation, Inc., 59 Temple Place - Suite 330, Boston, MA  02111-1307,
 *  USA.
 */

/**
 * @file rfbclient.h
 */

#ifdef WIN32
#define WIN32_LEAN_AND_MEAN /* Prevent loading any Winsock 1.x headers from windows.h */
#ifdef _MSC_VER
#pragma warning(disable:4996)
#endif
#endif

#if defined(ANDROID) || defined(LIBVNCSERVER_HAVE_ANDROID)
#include <arpa/inet.h>
#include <sys/select.h>
#endif

#include <stdio.h>
#include <stdlib.h>
#include <string.h>
#if LIBVNCSERVER_HAVE_SYS_TIME_H
#include <sys/time.h>
#endif
#if LIBVNCSERVER_HAVE_UNISTD_H
#include <unistd.h>
#endif
#include <rfb/rfbproto.h>
#include <rfb/keysym.h>
#include <common/threading.h>

#ifdef LIBVNCSERVER_HAVE_SASL
#include <sasl/sasl.h>
#endif /* LIBVNCSERVER_HAVE_SASL */

#define rfbClientSwap16IfLE(s) \
    (*(char *)&client->endianTest ? ((((s) & 0xff) << 8) | (((s) >> 8) & 0xff)) : (s))

#define rfbClientSwap32IfLE(l) \
    (*(char *)&client->endianTest ? ((((l) >> 24) & 0x000000ff) | \
			     (((l) & 0x00ff0000) >> 8)  | \
			     (((l) & 0x0000ff00) << 8)  | \
			     (((l) & 0x000000ff) << 24))  : (l))

#define rfbClientSwap64IfLE(l) \
    (*(char *)&client->endianTest ? ((((l) >> 56 ) & 0x00000000000000ffULL) | \
			     (((l) & 0x00ff000000000000ULL) >> 40)  | \
			     (((l) & 0x0000ff0000000000ULL) >> 24)  | \
			     (((l) & 0x000000ff00000000ULL) >> 8)  | \
			     (((l) & 0x00000000ff000000ULL) << 8)  | \
			     (((l) & 0x0000000000ff0000ULL) << 24)  | \
			     (((l) & 0x000000000000ff00ULL) << 40)  | \
			     (((l) & 0x00000000000000ffULL) << 56))  : (l))

#define FLASH_PORT_OFFSET 5400
#define LISTEN_PORT_OFFSET 5500
#define TUNNEL_PORT_OFFSET 5500
#define SERVER_PORT_OFFSET 5900

#define DEFAULT_CONNECT_TIMEOUT 60
#define DEFAULT_READ_TIMEOUT 0

#define DEFAULT_SSH_CMD "/usr/bin/ssh"
#define DEFAULT_TUNNEL_CMD  \
  (DEFAULT_SSH_CMD " -f -L %L:localhost:%R %H sleep 20")
#define DEFAULT_VIA_CMD     \
  (DEFAULT_SSH_CMD " -f -L %L:%H:%R %G sleep 20")

#if(defined __cplusplus)
extern "C"
{
#endif

/** vncrec */

typedef struct {
  FILE* file;
  struct timeval tv;
  rfbBool readTimestamp;
  rfbBool doNotSleep;
} rfbVNCRec;

/** client data */

typedef struct rfbClientData {
	void* tag;
	void* data;
	struct rfbClientData* next;
} rfbClientData;

/** app data (belongs into rfbClient?) */

typedef struct {
  rfbBool shareDesktop;
  rfbBool viewOnly;

  const char* encodingsString;

  rfbBool useBGR233;
  int nColours;
  rfbBool forceOwnCmap;
  rfbBool forceTrueColour;
  int requestedDepth;

  int compressLevel;
  int qualityLevel;
  rfbBool enableJPEG;
  rfbBool useRemoteCursor;
  rfbBool palmVNC;  /**< use palmvnc specific SetScale (vs ultravnc) */
  int scaleSetting; /**< 0 means no scale set, else 1/scaleSetting */
} AppData;

/** For GetCredentialProc callback function to return */
typedef union _rfbCredential
{
  /** X509 (VeNCrypt) */
  struct
  {
    char *x509CACertFile;
    char *x509CACrlFile;
    char *x509ClientCertFile;
    char *x509ClientKeyFile;
    uint8_t x509CrlVerifyMode; /* Only required for OpenSSL - see meanings below */
  } x509Credential;
  /** Plain (VeNCrypt), MSLogon (UltraVNC) */
  struct
  {
    char *username;
    char *password;
  } userCredential;
} rfbCredential;

#define rfbCredentialTypeX509 1
#define rfbCredentialTypeUser 2

/* When using OpenSSL, CRLs can be included in both the x509CACrlFile and appended
   to the x509CACertFile as is common with OpenSSL.  When rfbX509CrlVerifyAll is
   specified the CRL list must include CRLs for all certificates in the chain */
#define rfbX509CrlVerifyNone   0    /* No CRL checking is performed */
#define rfbX509CrlVerifyClient 1    /* Only the leaf server certificate is checked */
#define rfbX509CrlVerifyAll    2    /* All certificates in the server chain are checked */

struct _rfbClient;

/**
 * Handles a text chat message. If your application should accept text messages
 * from the server, define a function with this prototype and set
 * client->HandleTextChat to a pointer to that function subsequent to your
 * rfbGetClient() call.
 * @param client The client which called the text chat handler
 * @param value  text length if text != NULL, or one of rfbTextChatOpen,
 * rfbTextChatClose, rfbTextChatFinished if text == NULL
 * @param text The text message from the server
 */
typedef void (*HandleTextChatProc)(struct _rfbClient* client, int value, char *text);
/**
 * Handles XVP server messages. If your application sends XVP messages to the
 * server, you'll want to handle the server's XVP_FAIL and XVP_INIT responses.
 * Define a function with this prototype and set client->HandleXvpMsg to a
 * pointer to that function subsequent to your rfbGetClient() call.
 * @param client The client which called the XVP message handler
 * @param version The highest XVP extension version that the server supports
 * @param opcode The opcode. 0 is XVP_FAIL, 1 is XVP_INIT
 */
typedef void (*HandleXvpMsgProc)(struct _rfbClient* client, uint8_t version, uint8_t opcode);
typedef void (*HandleKeyboardLedStateProc)(struct _rfbClient* client, int value, int pad);
typedef rfbBool (*HandleCursorPosProc)(struct _rfbClient* client, int x, int y);
typedef void (*SoftCursorLockAreaProc)(struct _rfbClient* client, int x, int y, int w, int h);
typedef void (*SoftCursorUnlockScreenProc)(struct _rfbClient* client);
/**
   Callback indicating that a rectangular area of the client's framebuffer was updated.
   As a server will usually send several rects per rfbFramebufferUpdate message, this
   callback is usually called multiple times per rfbFramebufferUpdate message.
   @param client The client whose framebuffer was (partially) updated
   @param x The x-coordinate of the upper left corner of the updated rectangle
   @param y The y-coordinate of the upper left corner of the updated rectangle
   @param w The width of the updated rectangle
   @param h The heigth of the updated rectangle
 */
typedef void (*GotFrameBufferUpdateProc)(struct _rfbClient* client, int x, int y, int w, int h);
/**
   Callback indicating that a client has completely processed an rfbFramebufferUpdate
   message sent by a server.
   This is called exactly once per each handled rfbFramebufferUpdate message.
   @param client The client which finished processing an rfbFramebufferUpdate
 */
typedef void (*FinishedFrameBufferUpdateProc)(struct _rfbClient* client);
typedef char* (*GetPasswordProc)(struct _rfbClient* client);
typedef rfbCredential* (*GetCredentialProc)(struct _rfbClient* client, int credentialType);
typedef rfbBool (*MallocFrameBufferProc)(struct _rfbClient* client);
typedef void (*GotXCutTextProc)(struct _rfbClient* client, const char *text, int textlen);
typedef void (*BellProc)(struct _rfbClient* client);
/**
    Called when a cursor shape update was received from the server. The decoded cursor shape
    will be in client->rcSource. It's up to the application to do something with this, e.g. draw
    into a viewer's window. If you want the server to draw the cursor into the framebuffer, be
    careful not to announce remote cursor support, i.e. not include rfbEncodingXCursor or
    rfbEncodingRichCursor in SetFormatAndEncodings().
*/
typedef void (*GotCursorShapeProc)(struct _rfbClient* client, int xhot, int yhot, int width, int height, int bytesPerPixel);
typedef void (*GotCopyRectProc)(struct _rfbClient* client, int src_x, int src_y, int w, int h, int dest_x, int dest_y);
typedef void (*GotFillRectProc)(struct _rfbClient* client, int x, int y, int w, int h, uint32_t colour);
typedef void (*GotBitmapProc)(struct _rfbClient* client, const uint8_t* buffer, int x, int y, int w, int h);
typedef rfbBool (*GotJpegProc)(struct _rfbClient* client, const uint8_t* buffer, int length, int x, int y, int w, int h);
typedef rfbBool (*LockWriteToTLSProc)(struct _rfbClient* client);   /** @deprecated */
typedef rfbBool (*UnlockWriteToTLSProc)(struct _rfbClient* client); /** @deprecated */

#ifdef LIBVNCSERVER_HAVE_SASL
typedef char* (*GetUserProc)(struct _rfbClient* client);
typedef char* (*GetSASLMechanismProc)(struct _rfbClient* client, char* mechlist);
#endif /* LIBVNCSERVER_HAVE_SASL */

typedef struct _rfbClient {
	uint8_t* frameBuffer;
	int width, height;

	int endianTest;

	AppData appData;

	const char* programName;
	char* serverHost;
	int serverPort; /**< if -1, then use file recorded by vncrec */
	rfbBool listenSpecified;
	int listenPort, flashPort;

	struct {
		int x, y, w, h;
	} updateRect;

	/** Note that the CoRRE encoding uses this buffer and assumes it is big enough
	   to hold 255 * 255 * 32 bits -> 260100 bytes.  640*480 = 307200 bytes.
	   Hextile also assumes it is big enough to hold 16 * 16 * 32 bits.
	   Tight encoding assumes BUFFER_SIZE is at least 16384 bytes. */

#define RFB_BUFFER_SIZE (640*480)
	char buffer[RFB_BUFFER_SIZE];

	/* rfbproto.c */

	rfbSocket sock;
	rfbBool canUseCoRRE;
	rfbBool canUseHextile;
	char *desktopName;
	rfbPixelFormat format;
	rfbServerInitMsg si;

	/* sockets.c */
#define RFB_BUF_SIZE 8192
	char buf[RFB_BUF_SIZE];
	char *bufoutptr;
	unsigned int buffered;

	/* The zlib encoding requires expansion/decompression/deflation of the
	   compressed data in the "buffer" above into another, result buffer.
	   However, the size of the result buffer can be determined precisely
	   based on the bitsPerPixel, height and width of the rectangle.  We
	   allocate this buffer one time to be the full size of the buffer. */

	/* Ultra Encoding uses this buffer too */
	
	int ultra_buffer_size;
	char *ultra_buffer;

	int raw_buffer_size;
	char *raw_buffer;

#ifdef LIBVNCSERVER_HAVE_LIBZ
	z_stream decompStream;
	rfbBool decompStreamInited;
#endif


#ifdef LIBVNCSERVER_HAVE_LIBZ
	/*
	 * Variables for the ``tight'' encoding implementation.
	 */

	/** Separate buffer for compressed data. */
#define ZLIB_BUFFER_SIZE 30000
	char zlib_buffer[ZLIB_BUFFER_SIZE];

	/* Four independent compression streams for zlib library. */
	z_stream zlibStream[4];
	rfbBool zlibStreamActive[4];

	/* Filter stuff. Should be initialized by filter initialization code. */
	rfbBool cutZeros;
	int rectWidth, rectColors;
	char tightPalette[256*4];
	uint8_t tightPrevRow[2048*3*sizeof(uint16_t)];

#ifdef LIBVNCSERVER_HAVE_LIBJPEG
	/** JPEG decoder state (obsolete-- do not use). */
	rfbBool jpegError;

	struct jpeg_source_mgr* jpegSrcManager;
	void* jpegBufferPtr;
	size_t jpegBufferLen;

#endif
#endif


	/* cursor.c */
	/** Holds cursor shape data when received from server. */
	uint8_t *rcSource, *rcMask;

	/** private data pointer */
	rfbClientData* clientData;

	rfbVNCRec* vncRec;

	/* Keyboard State support (is 'Caps Lock' set on the remote display???) */
	int KeyboardLedStateEnabled;
	int CurrentKeyboardLedState;

	int canHandleNewFBSize;

	/* hooks */
	HandleTextChatProc         HandleTextChat;
	HandleKeyboardLedStateProc HandleKeyboardLedState;
	HandleCursorPosProc HandleCursorPos;
	SoftCursorLockAreaProc SoftCursorLockArea;
	SoftCursorUnlockScreenProc SoftCursorUnlockScreen;
	GotFrameBufferUpdateProc GotFrameBufferUpdate;
	/** the pointer returned by GetPassword will be freed after use! */
	GetPasswordProc GetPassword;
	MallocFrameBufferProc MallocFrameBuffer;
	GotXCutTextProc GotXCutText;
	BellProc Bell;

	GotCursorShapeProc GotCursorShape;
	GotCopyRectProc GotCopyRect;

	/** Which messages are supported by the server
	 * This is a *guess* for most servers.
	 * (If we can even detect the type of server)
	 *
	 * If the server supports the "rfbEncodingSupportedMessages"
	 * then this will be updated when the encoding is received to
	 * accurately reflect the servers capabilities.
	 */
	rfbSupportedMessages supportedMessages;

	/** negotiated protocol version */
	int major, minor;

	/** The selected security types */
	uint32_t authScheme, subAuthScheme;

	/** The TLS session for Anonymous TLS and VeNCrypt */
	void* tlsSession;

	/** To support security types that requires user input (except VNC password
	 * authentication), for example VeNCrypt and MSLogon, this callback function
	 * must be set before the authentication. Otherwise, it implicates that the
	 * caller application does not support it and related security types should
	 * be bypassed.
	 */
	GetCredentialProc GetCredential;

	/** The 0-terminated security types supported by the client.
	 * Set by function SetClientAuthSchemes() */
	uint32_t *clientAuthSchemes;

	/** When the server is a repeater, this specifies the final destination */
	char *destHost;
	int destPort;

        /** the QoS IP DSCP for this client */
        int QoS_DSCP;

        /** hook to handle xvp server messages */
	HandleXvpMsgProc           HandleXvpMsg;

	/* listen.c */
        rfbSocket listenSock;

	FinishedFrameBufferUpdateProc FinishedFrameBufferUpdate;

	char *listenAddress;
        /* IPv6 listen socket, address and port*/
        rfbSocket listen6Sock;
        char* listen6Address;
        int listen6Port;

        /* Output Window ID. When set, client application enables libvncclient to perform direct rendering in its window */
        unsigned long outputWindow;

	/** 
	 * These lock/unlock hooks are not used anymore. LibVNCClient will now use 
	 * platform-specific synchronization library to protect concurrent TLS R/W.
	 *  
	 * @deprecated
	 */
	LockWriteToTLSProc LockWriteToTLS;
	UnlockWriteToTLSProc UnlockWriteToTLS;

        /** Hooks for custom rendering
         *
         * VNC rendering boils down to 3 activities:
         * - GotCopyRect: copy an area of the framebuffer
         * - GotFillRect: fill an area of the framebuffer with a solid color
         * - GotBitmap: copy the bitmap in the buffer into the framebuffer
         * The client application should either set all three of these or none!
         */
        GotFillRectProc GotFillRect;
        GotBitmapProc GotBitmap;
        /** Hook for custom JPEG decoding and rendering */
        GotJpegProc GotJpeg;

#ifdef LIBVNCSERVER_HAVE_SASL
        sasl_conn_t *saslconn;
        const char *saslDecoded;
        unsigned int saslDecodedLength;
        unsigned int saslDecodedOffset;
        sasl_secret_t *saslSecret;

        /* Callback to allow the client to choose a preferred mechanism. The string returned will
           be freed once no longer required. */
        GetSASLMechanismProc GetSASLMechanism;
        GetUserProc GetUser;

#endif /* LIBVNCSERVER_HAVE_SASL */

#ifdef LIBVNCSERVER_HAVE_LIBZ
#ifdef LIBVNCSERVER_HAVE_LIBJPEG
	/** JPEG decoder state. */
	void *tjhnd;

#endif
#endif
	/* timeout in seconds for select() after connect() */
	unsigned int connectTimeout;
<<<<<<< HEAD
	/* timeout in seconds when reading from half-open connections in
	 * ReadFromRFBServer() - keep at 0 to disable timeout detection and handling */
	unsigned int readTimeout;
=======

	/**
	 * Mutex to protect concurrent TLS read/write.
	 * For internal use only.
	 */
	MUTEX(tlsRwMutex);
>>>>>>> 74ed1858
} rfbClient;

/* cursor.c */
/**
 * Handles XCursor and RichCursor shape updates from the server.
 * We emulate cursor operating on the frame buffer (that is
 * why we call it "software cursor"). This decodes the received cursor
 * shape and hands it over to GotCursorShapeProc, if set.
 */
extern rfbBool HandleCursorShape(rfbClient* client,int xhot, int yhot, int width, int height, uint32_t enc);

/* listen.c */

extern void listenForIncomingConnections(rfbClient* viewer);
extern int listenForIncomingConnectionsNoFork(rfbClient* viewer, int usec_timeout);

/* rfbproto.c */

extern rfbBool rfbEnableClientLogging;
typedef void (*rfbClientLogProc)(const char *format, ...);
extern rfbClientLogProc rfbClientLog,rfbClientErr;
extern rfbBool ConnectToRFBServer(rfbClient* client,const char *hostname, int port);
extern rfbBool ConnectToRFBRepeater(rfbClient* client,const char *repeaterHost, int repeaterPort, const char *destHost, int destPort);
extern void SetClientAuthSchemes(rfbClient* client,const uint32_t *authSchemes, int size);
extern rfbBool InitialiseRFBConnection(rfbClient* client);
/**
 * Sends format and encoding parameters to the server. Your application can
 * modify the 'client' data structure directly. However some changes to this
 * structure must be communicated back to the server. For instance, if you
 * change the encoding to hextile, the server needs to know that it should send
 * framebuffer updates in hextile format. Likewise if you change the pixel
 * format of the framebuffer, the server must be notified about this as well.
 * Call this function to propagate your changes of the local 'client' structure
 * over to the server.
 * @li Encoding type
 * @li RFB protocol extensions announced via pseudo-encodings
 * @li Framebuffer pixel format (like RGB vs ARGB)
 * @li Remote cursor support
 * @param client The client in which the format or encodings have been changed
 * @return true if the format or encodings were sent to the server successfully,
 * false otherwise
 */
extern rfbBool SetFormatAndEncodings(rfbClient* client);
extern rfbBool SendIncrementalFramebufferUpdateRequest(rfbClient* client);
/**
 * Sends a framebuffer update request to the server. A VNC client may request an
 * update from the server at any time. You can also specify which portions of
 * the screen you want updated. This can be handy if a pointer is at certain
 * location and the user pressed a mouse button, for instance. Then you can
 * immediately request an update of the region around the pointer from the
 * server.
 * @note The coordinate system is a left-handed Cartesian coordinate system with
 * the Z axis (unused) pointing out of the screen. Alternately you can think of
 * it as a right-handed Cartesian coordinate system with the Z axis pointing
 * into the screen. The origin is at the upper left corner of the framebuffer.
 * @param client The client through which to send the request
 * @param x The horizontal position of the update request rectangle
 * @param y The vertical position of the update request rectangle
 * @param w The width of the update request rectangle
 * @param h The height of the update request rectangle
 * @param incremental false: server sends rectangle even if nothing changed.
 * true: server only sends changed parts of rectangle.
 * @return true if the update request was sent successfully, false otherwise
 */
extern rfbBool SendFramebufferUpdateRequest(rfbClient* client,
					 int x, int y, int w, int h,
					 rfbBool incremental);
extern rfbBool SendScaleSetting(rfbClient* client,int scaleSetting);
/**
 * Sends a pointer event to the server. A pointer event includes a cursor
 * location and a button mask. The button mask indicates which buttons on the
 * pointing device are pressed. Each button is represented by a bit in the
 * button mask. A 1 indicates the button is pressed while a 0 indicates that it
 * is not pressed. You may use these pre-defined button masks by ORing them
 * together: rfbButton1Mask, rfbButton2Mask, rfbButton3Mask, rfbButton4Mask
 * rfbButton5Mask
 * @note  The cursor location is relative to the client's framebuffer, not the
 * client's screen itself.
 * @note The coordinate system is a left-handed Cartesian coordinate system with
 * the Z axis (unused) pointing out of the screen. Alternately you can think of
 * it as a right-handed Cartesian coordinate system with the Z axis pointing
 * into the screen. The origin is at the upper left corner of the screen.
 * @param client The client through which to send the pointer event
 * @param x the horizontal location of the cursor
 * @param y the vertical location of the cursor
 * @param buttonMask the button mask indicating which buttons are pressed
 * @return true if the pointer event was sent successfully, false otherwise
 */
extern rfbBool SendPointerEvent(rfbClient* client,int x, int y, int buttonMask);
/**
 * Sends a key event to the server. If your application is not merely a VNC
 * viewer (i.e. it controls the server), you'll want to send the keys that the
 * user presses to the server. Use this function to do that.
 * @param client The client through which to send the key event
 * @param key An rfbKeySym defined in rfb/keysym.h
 * @param down true if this was a key down event, false otherwise
 * @return true if the key event was send successfully, false otherwise
 */
extern rfbBool SendKeyEvent(rfbClient* client,uint32_t key, rfbBool down);
/**
 * Places a string on the server's clipboard. Use this function if you want to
 * be able to copy and paste between the server and your application. For
 * instance, when your application is notified that the user copied some text
 * onto the clipboard, you would call this function to synchronize the server's
 * clipboard with your local clipboard.
 * @param client The client structure through which to send the client cut text
 * message
 * @param str The string to send (doesn't need to be NULL terminated)
 * @param len The length of the string
 * @return true if the client cut message was sent successfully, false otherwise
 */
extern rfbBool SendClientCutText(rfbClient* client,char *str, int len);
/**
 * Handles messages from the RFB server. You must call this function
 * intermittently so LibVNCClient can parse messages from the server. For
 * example, if your app has a draw loop, you could place a call to this
 * function within that draw loop.
 * @note You must call WaitForMessage() before you call this function.
 * @param client The client which will handle the RFB server messages
 * @return true if the client was able to handle the RFB server messages, false
 * otherwise
 */
extern rfbBool HandleRFBServerMessage(rfbClient* client);

/**
 * Sends a text chat message to the server.
 * @param client The client through which to send the message
 * @param text The text to send
 * @return true if the text was sent successfully, false otherwise
 */
extern rfbBool TextChatSend(rfbClient* client, char *text);
/**
 * Opens a text chat window on the server.
 * @param client The client through which to send the message
 * @return true if the window was opened successfully, false otherwise
 */
extern rfbBool TextChatOpen(rfbClient* client);
/**
 * Closes the text chat window on the server.
 * @param client The client through which to send the message
 * @return true if the window was closed successfully, false otherwise
 */
extern rfbBool TextChatClose(rfbClient* client);
extern rfbBool TextChatFinish(rfbClient* client);
extern rfbBool PermitServerInput(rfbClient* client, int enabled);
extern rfbBool SendXvpMsg(rfbClient* client, uint8_t version, uint8_t code);

extern void PrintPixelFormat(rfbPixelFormat *format);

extern rfbBool SupportsClient2Server(rfbClient* client, int messageType);
extern rfbBool SupportsServer2Client(rfbClient* client, int messageType);

/* client data */

/**
 * Associates a client data tag with the given pointer. LibVNCClient has
 * several events to which you can associate your own handlers. These handlers
 * have the client structure as one of their parameters. Sometimes, you may want
 * to make data from elsewhere in your application available to these handlers
 * without using a global variable. To do this, you call
 * rfbClientSetClientData() and associate the data with a tag. Then, your
 * handler can call rfbClientGetClientData() and get the a pointer to the data
 * associated with that tag.
 * @param client The client in which to set the client data
 * @param tag A unique tag which identifies the data
 * @param data A pointer to the data to associate with the tag
 */
void rfbClientSetClientData(rfbClient* client, void* tag, void* data);
/**
 * Returns a pointer to the client data associated with the given tag. See the
 * the documentation for rfbClientSetClientData() for a discussion of how you
 * can use client data.
 * @param client The client from which to get the client data
 * @param tag The tag which identifies the client data
 * @return a pointer to the client data
 */
void* rfbClientGetClientData(rfbClient* client, void* tag);

/* protocol extensions */

typedef struct _rfbClientProtocolExtension {
	int* encodings;
	/** returns TRUE if the encoding was handled */
	rfbBool (*handleEncoding)(rfbClient* cl,
		rfbFramebufferUpdateRectHeader* rect);
	/** returns TRUE if it handled the message */
	rfbBool (*handleMessage)(rfbClient* cl,
		 rfbServerToClientMsg* message);
	struct _rfbClientProtocolExtension* next;
	uint32_t const* securityTypes;
	/** returns TRUE if it handled the authentication */
	rfbBool (*handleAuthentication)(rfbClient* cl, uint32_t authScheme);
} rfbClientProtocolExtension;

void rfbClientRegisterExtension(rfbClientProtocolExtension* e);

/* sockets.c */

extern rfbBool errorMessageOnReadFailure;

extern rfbBool ReadFromRFBServer(rfbClient* client, char *out, unsigned int n);
extern rfbBool WriteToRFBServer(rfbClient* client, const char *buf, unsigned int n);
extern int FindFreeTcpPort(void);
extern rfbSocket ListenAtTcpPort(int port);
extern rfbSocket ListenAtTcpPortAndAddress(int port, const char *address);
/**
   Tries to connect to an IPv4 host.
   @param host Binary IPv4 address
   @param port Port
   @return A blocking socket or RFB_INVALID_SOCKET if the connection failed
*/
extern rfbSocket ConnectClientToTcpAddr(unsigned int host, int port);
/**
   Tries to connect to an IPv4 or IPv6 host.
   @param hostname A hostname or IP address
   @param port Port
   @return A blocking socket or RFB_INVALID_SOCKET if the connection failed
*/
extern rfbSocket ConnectClientToTcpAddr6(const char *hostname, int port);
/**
   Tries to connect to a Unix socket.
   @param sockFile Path of the socket file
   @return A blocking socket or RFB_INVALID_SOCKET if the connection failed
*/
extern rfbSocket ConnectClientToUnixSock(const char *sockFile);
/**
   Tries to connect to an IPv4 host using the given timeout value.
   @param host Binary IPv4 address
   @param port Port
   @param timeout The time in seconds to wait for a connection
   @return A nonblocking socket or RFB_INVALID_SOCKET if the connection failed
*/
extern rfbSocket ConnectClientToTcpAddrWithTimeout(unsigned int host, int port, unsigned int timeout);
/**
   Tries to connect to an IPv4 or IPv6 host using the given timeout value.
   @param hostname A hostname or IP address
   @param port Port
   @param timeout The time in seconds to wait for a connection
   @return A nonblocking socket or RFB_INVALID_SOCKET if the connection failed
*/
extern rfbSocket ConnectClientToTcpAddr6WithTimeout(const char *hostname, int port, unsigned int timeout);
/**
   Tries to connect to a Unix socket using the given timeout value.
   @param sockFile Path of the socket file
   @param timeout The time in seconds to wait for a connection
   @return A nonblocking socket or RFB_INVALID_SOCKET if the connection failed
*/
extern rfbSocket ConnectClientToUnixSockWithTimeout(const char *sockFile, unsigned int timeout);
extern rfbSocket AcceptTcpConnection(rfbSocket listenSock);
extern rfbBool SetNonBlocking(rfbSocket sock);
extern rfbBool SetBlocking(rfbSocket sock);
extern rfbBool SetDSCP(rfbSocket sock, int dscp);

extern rfbBool StringToIPAddr(const char *str, unsigned int *addr);
extern rfbBool SameMachine(rfbSocket sock);
/**
 * Waits for an RFB message to arrive from the server. Before handling a message
 * with HandleRFBServerMessage(), you must wait for your client to receive one.
 * This function blocks until a message is received. You may specify a timeout
 * in microseconds. Once this number of microseconds have elapsed, the function
 * will return.
 * @param client The client to cause to wait until a message is received
 * @param usecs The timeout in microseconds
 * @return the return value of the underlying select() call
 */
extern int WaitForMessage(rfbClient* client,unsigned int usecs);

/* vncviewer.c */
/**
 * Allocates and returns a pointer to an rfbClient structure. This will probably
 * be the first LibVNCClient function your client code calls. Most libVNCClient
 * functions operate on an rfbClient structure, and this function allocates
 * memory for that structure. When you're done with the rfbClient structure
 * pointer this function returns, you should free the memory rfbGetClient()
 * allocated by calling rfbClientCleanup().
 *
 * A pixel is one dot on the screen. The number of bytes in a pixel will depend
 * on the number of samples in that pixel and the number of bits in each sample.
 * A sample represents one of the primary colors in a color model. The RGB
 * color model uses red, green, and blue samples respectively. Suppose you
 * wanted to use 16-bit RGB color: You would have three samples per pixel (one
 * for each primary color), five bits per sample (the quotient of 16 RGB bits
 * divided by three samples), and two bytes per pixel (the smallest multiple of
 * eight bits in which the 16-bit pixel will fit). If you wanted 32-bit RGB
 * color, you would have three samples per pixel again, eight bits per sample
 * (since that's how 32-bit color is defined), and four bytes per pixel (the
 * smallest multiple of eight bits in which the 32-bit pixel will fit.
 * @param bitsPerSample The number of bits in a sample
 * @param samplesPerPixel The number of samples in a pixel
 * @param bytesPerPixel The number of bytes in a pixel
 * @return a pointer to the allocated rfbClient structure
 */
rfbClient* rfbGetClient(int bitsPerSample,int samplesPerPixel,int bytesPerPixel);
/**
 * Initializes the client. The format is {PROGRAM_NAME, [OPTIONS]..., HOST}. This
 * function does not initialize the program name if the rfbClient's program
 * name is set already. The options are as follows:
 * <table>
 * <tr><th>Option</th><th>Description</th></tr>
 * <tr><td>-listen</td><td>Listen for incoming connections.</td></tr>
 * <tr><td>-listennofork</td><td>Listen for incoming connections without forking.
 * </td></tr>
 * <tr><td>-play</td><td>Set this client to replay a previously recorded session.</td></tr>
 * <tr><td>-encodings</td><td>Set the encodings to use. The next item in the
 * argv array is the encodings string, consisting of comma separated encodings like 'tight,ultra,raw'.</td></tr>
 * <tr><td>-compress</td><td>Set the compression level. The next item in the
 * argv array is the compression level as an integer. Ranges from 0 (lowest) to 9 (highest).
 * </td></tr>
 * <tr><td>-scale</td><td>Set the scaling level. The next item in the
 * argv array is the scaling level as an integer. The screen will be scaled down by this factor.</td></tr>
 * <tr><td>-qosdscp</td><td>Set the Quality of Service Differentiated Services
 * Code Point (QoS DSCP). The next item in the argv array is the code point as
 * an integer.</td></tr>
 * <tr><td>-repeaterdest</td><td>Set a VNC repeater address. The next item in the argv array is
 * the repeater's address as a string.</td></tr>
 * </table>
 *
 * The host may include a port number (delimited by a ':').
 * @param client The client to initialize
 * @param argc The number of arguments to the initializer
 * @param argv The arguments to the initializer as an array of NULL terminated
 * strings
 * @return true if the client was initialized successfully, false otherwise.
 */
rfbBool rfbInitClient(rfbClient* client,int* argc,char** argv);
/**
 * Cleans up the client structure and releases the memory allocated for it. You
 * should call this when you're done with the rfbClient structure that you
 * allocated with rfbGetClient().
 * @note rfbClientCleanup() does not touch client->frameBuffer.
 * @param client The client to clean up
 */
void rfbClientCleanup(rfbClient* client);

#if(defined __cplusplus)
}
#endif

/**
 * @}
 */

/**
 @page libvncclient_doc LibVNCClient Documentation
 @section example_code Example Code
 See SDLvncviewer.c for a rather complete client example.
*/

#endif<|MERGE_RESOLUTION|>--- conflicted
+++ resolved
@@ -461,18 +461,16 @@
 #endif
 	/* timeout in seconds for select() after connect() */
 	unsigned int connectTimeout;
-<<<<<<< HEAD
+
 	/* timeout in seconds when reading from half-open connections in
 	 * ReadFromRFBServer() - keep at 0 to disable timeout detection and handling */
 	unsigned int readTimeout;
-=======
 
 	/**
 	 * Mutex to protect concurrent TLS read/write.
 	 * For internal use only.
 	 */
 	MUTEX(tlsRwMutex);
->>>>>>> 74ed1858
 } rfbClient;
 
 /* cursor.c */
